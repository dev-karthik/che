/*******************************************************************************
 * Copyright (c) 2012-2016 Codenvy, S.A.
 * All rights reserved. This program and the accompanying materials
 * are made available under the terms of the Eclipse Public License v1.0
 * which accompanies this distribution, and is available at
 * http://www.eclipse.org/legal/epl-v10.html
 *
 * Contributors:
 *   Codenvy, S.A. - initial API and implementation
 *******************************************************************************/
package org.eclipse.che.api.workspace.server;

import com.google.common.collect.ImmutableList;
import com.google.common.collect.ImmutableMap;
import com.google.common.collect.Sets;
import com.jayway.restassured.response.Response;

import org.eclipse.che.api.core.model.machine.MachineStatus;
import org.eclipse.che.api.core.model.workspace.WorkspaceConfig;
import org.eclipse.che.api.core.model.workspace.WorkspaceStatus;
import org.eclipse.che.api.core.rest.ApiExceptionMapper;
import org.eclipse.che.api.core.rest.shared.dto.Link;
import org.eclipse.che.api.core.rest.shared.dto.ServiceError;
import org.eclipse.che.api.machine.server.MachineManager;
import org.eclipse.che.api.machine.server.model.impl.CommandImpl;
import org.eclipse.che.api.machine.server.model.impl.MachineConfigImpl;
import org.eclipse.che.api.machine.server.model.impl.MachineImpl;
import org.eclipse.che.api.machine.server.model.impl.MachineRuntimeInfoImpl;
import org.eclipse.che.api.machine.server.model.impl.MachineSourceImpl;
import org.eclipse.che.api.machine.server.model.impl.ServerConfImpl;
import org.eclipse.che.api.machine.server.model.impl.ServerImpl;
import org.eclipse.che.api.machine.server.model.impl.SnapshotImpl;
import org.eclipse.che.api.machine.shared.dto.CommandDto;
import org.eclipse.che.api.workspace.server.model.impl.EnvironmentImpl;
import org.eclipse.che.api.workspace.server.model.impl.ProjectConfigImpl;
import org.eclipse.che.api.workspace.server.model.impl.WorkspaceConfigImpl;
import org.eclipse.che.api.workspace.server.model.impl.WorkspaceImpl;
import org.eclipse.che.api.workspace.server.model.impl.WorkspaceRuntimeImpl;
import org.eclipse.che.api.workspace.shared.dto.EnvironmentDto;
import org.eclipse.che.api.workspace.shared.dto.ProjectConfigDto;
import org.eclipse.che.api.workspace.shared.dto.SourceStorageDto;
import org.eclipse.che.api.workspace.shared.dto.WorkspaceConfigDto;
import org.eclipse.che.api.workspace.shared.dto.WorkspaceDto;
import org.eclipse.che.commons.env.EnvironmentContext;
import org.eclipse.che.commons.user.UserImpl;
import org.eclipse.che.dto.server.DtoFactory;
import org.everrest.assured.EverrestJetty;
import org.everrest.core.Filter;
import org.everrest.core.GenericContainerRequest;
import org.everrest.core.RequestFilter;
import org.mockito.Mock;
import org.mockito.testng.MockitoTestNGListener;
import org.testng.annotations.BeforeMethod;
import org.testng.annotations.Listeners;
import org.testng.annotations.Test;

import java.util.ArrayList;
import java.util.HashMap;
import java.util.HashSet;
import java.util.LinkedList;
import java.util.List;
import java.util.Set;

import static com.jayway.restassured.RestAssured.given;
import static java.lang.String.format;
import static java.util.Arrays.asList;
import static java.util.Collections.emptyMap;
import static java.util.Collections.singleton;
import static java.util.Collections.singletonList;
import static java.util.Collections.singletonMap;
import static java.util.stream.Collectors.toList;
import static java.util.stream.Collectors.toSet;
import static org.eclipse.che.api.core.model.workspace.WorkspaceStatus.RUNNING;
import static org.eclipse.che.api.core.model.workspace.WorkspaceStatus.STARTING;
import static org.eclipse.che.api.machine.shared.Constants.WSAGENT_REFERENCE;
import static org.eclipse.che.api.machine.shared.Constants.WSAGENT_WEBSOCKET_REFERENCE;
import static org.eclipse.che.api.workspace.shared.Constants.GET_ALL_USER_WORKSPACES;
import static org.eclipse.che.api.workspace.shared.Constants.LINK_REL_GET_SNAPSHOT;
import static org.eclipse.che.api.workspace.shared.Constants.LINK_REL_GET_WORKSPACE_EVENTS_CHANNEL;
import static org.eclipse.che.api.workspace.shared.Constants.LINK_REL_IDE_URL;
import static org.eclipse.che.api.workspace.shared.Constants.LINK_REL_REMOVE_WORKSPACE;
import static org.eclipse.che.api.workspace.shared.Constants.LINK_REL_SELF;
import static org.eclipse.che.api.workspace.shared.Constants.LINK_REL_START_WORKSPACE;
import static org.eclipse.che.api.workspace.shared.Constants.LINK_REL_STOP_WORKSPACE;
import static org.eclipse.che.dto.server.DtoFactory.newDto;
import static org.everrest.assured.JettyHttpServer.ADMIN_USER_NAME;
import static org.everrest.assured.JettyHttpServer.ADMIN_USER_PASSWORD;
import static org.everrest.assured.JettyHttpServer.SECURE_PATH;
import static org.mockito.Matchers.any;
import static org.mockito.Matchers.anyBoolean;
import static org.mockito.Matchers.anyObject;
import static org.mockito.Matchers.anyString;
import static org.mockito.Matchers.eq;
import static org.mockito.Mockito.mock;
import static org.mockito.Mockito.never;
import static org.mockito.Mockito.verify;
import static org.mockito.Mockito.when;
import static org.testng.Assert.assertEquals;
import static org.testng.Assert.assertNotNull;
import static org.testng.Assert.assertTrue;

/**
 * Tests for {@link WorkspaceService}.
 *
 * @author Yevhenii Voevodin
 */
@Listeners(value = {EverrestJetty.class, MockitoTestNGListener.class})
public class WorkspaceServiceTest {

    @SuppressWarnings("unused")
    private static final ApiExceptionMapper MAPPER      = new ApiExceptionMapper();
    private static final String             USER_ID     = "user123";
    private static final String             IDE_CONTEXT = "ws";
    private static final LinkedList<String> ROLES       = new LinkedList<>(singleton("user"));
    @SuppressWarnings("unused")
    private static final EnvironmentFilter  FILTER      = new EnvironmentFilter();

    @Mock
    private WorkspaceManager   wsManager;
    @Mock
    private MachineManager     machineManager;
    @Mock
    private WorkspaceValidator validator;
<<<<<<< HEAD
    @Mock
    private PermissionManager  permissionManager;

    @SuppressWarnings("unused")
    private WorkspaceService service;

    @BeforeMethod
    public void setup() {
        service = new WorkspaceService(wsManager, machineManager, validator, permissionManager, new LinksInjector(IDE_CONTEXT));
    }
=======
    @InjectMocks
    private WorkspaceService   service;
>>>>>>> 6a0a5752

    @Test
    public void shouldCreateWorkspace() throws Exception {
        final WorkspaceConfigDto configDto = createConfigDto();
        final WorkspaceImpl workspace = createWorkspace(configDto);
        when(wsManager.createWorkspace(any(), any(), any(), any())).thenReturn(workspace);

        final Response response = given().auth()
                                         .basic(ADMIN_USER_NAME, ADMIN_USER_PASSWORD)
                                         .contentType("application/json")
                                         .body(configDto)
                                         .when()
                                         .post(SECURE_PATH + "/workspace" +
                                               "?attribute=stackId:stack123" +
                                               "&attribute=factoryId:factory123" +
                                               "&attribute=custom:custom:value");

        assertEquals(response.getStatusCode(), 201);
        assertEquals(new WorkspaceImpl(unwrapDto(response, WorkspaceDto.class)), workspace);
        verify(validator).validateConfig(any());
        verify(validator).validateAttributes(any());
        verify(wsManager).createWorkspace(anyObject(),
                                          anyString(),
                                          eq(ImmutableMap.of("stackId", "stack123",
                                                             "factoryId", "factory123",
                                                             "custom", "custom:value")),
                                          eq(null));
    }

    @Test
    public void shouldStartTheWorkspaceAfterItIsCreatedWhenStartAfterCreateParamIsTrue() throws Exception {
        final WorkspaceConfigDto configDto = createConfigDto();
        final WorkspaceImpl workspace = createWorkspace(configDto);
        when(wsManager.createWorkspace(any(), any(), any(), any())).thenReturn(workspace);

        given().auth()
               .basic(ADMIN_USER_NAME, ADMIN_USER_PASSWORD)
               .contentType("application/json")
               .body(configDto)
               .when()
               .post(SECURE_PATH + "/workspace" +
                     "?attribute=stackId:stack123" +
                     "&attribute=factoryId:factory123" +
                     "&attribute=custom:custom:value" +
                     "&start-after-create=true");

        verify(wsManager).startWorkspace(workspace.getId(), null, null);
        verify(wsManager).createWorkspace(anyObject(),
                                          anyString(),
                                          eq(ImmutableMap.of("stackId", "stack123",
                                                             "factoryId", "factory123",
                                                             "custom", "custom:value")),
                                          eq(null));
    }

    @Test
    public void createShouldReturn400WhenAttributesAreNotValid() throws Exception {
        final Response response = given().auth()
                                         .basic(ADMIN_USER_NAME, ADMIN_USER_PASSWORD)
                                         .contentType("application/json")
                                         .body(createConfigDto())
                                         .when()
                                         .post(SECURE_PATH + "/workspace?attribute=stackId=stack123");

        assertEquals(response.getStatusCode(), 400);
        assertEquals(unwrapError(response), "Attribute 'stackId=stack123' is not valid, " +
                                            "it should contain name and value separated " +
                                            "with colon. For example: attributeName:attributeValue");
    }

    @Test
    public void createShouldReturn400WhenConfigIsNotSent() throws Exception {
        final Response response = given().auth()
                                         .basic(ADMIN_USER_NAME, ADMIN_USER_PASSWORD)
                                         .contentType("application/json")
                                         .when()
                                         .post(SECURE_PATH + "/workspace?attribute=stackId=stack123");

        assertEquals(response.getStatusCode(), 400);
        assertEquals(unwrapError(response), "Workspace configuration required");
    }

    @Test
    public void shouldGetWorkspaceById() throws Exception {
        final WorkspaceImpl workspace = createWorkspace(createConfigDto());
        when(wsManager.getWorkspace(workspace.getId())).thenReturn(workspace);

        final Response response = given().auth()
                                         .basic(ADMIN_USER_NAME, ADMIN_USER_PASSWORD)
                                         .when()
                                         .get(SECURE_PATH + "/workspace/" + workspace.getId());

        assertEquals(response.getStatusCode(), 200);
        assertEquals(new WorkspaceImpl(unwrapDto(response, WorkspaceDto.class)), workspace);
    }

    @Test
    public void shouldGetWorkspaces() throws Exception {
        final WorkspaceImpl workspace1 = createWorkspace(createConfigDto());
        final WorkspaceImpl workspace2 = createWorkspace(createConfigDto(), STARTING);
        when(wsManager.getWorkspaces(USER_ID)).thenReturn(asList(workspace1, workspace2));

        final Response response = given().auth()
                                         .basic(ADMIN_USER_NAME, ADMIN_USER_PASSWORD)
                                         .when()
                                         .get(SECURE_PATH + "/workspace");

        assertEquals(response.getStatusCode(), 200);
        assertEquals(unwrapDtoList(response, WorkspaceDto.class).stream()
                                                                .map(WorkspaceImpl::new)
                                                                .collect(toList()),
                     asList(workspace1, workspace2));
    }

    @Test
    public void shouldGetWorkspacesByStatus() throws Exception {
        final WorkspaceImpl workspace1 = createWorkspace(createConfigDto());
        final WorkspaceImpl workspace2 = createWorkspace(createConfigDto(), STARTING);
        when(wsManager.getWorkspaces(USER_ID)).thenReturn(asList(workspace1, workspace2));

        final Response response = given().auth()
                                         .basic(ADMIN_USER_NAME, ADMIN_USER_PASSWORD)
                                         .when()
                                         .get(SECURE_PATH + "/workspace?status=starting");

        assertEquals(response.getStatusCode(), 200);
        assertEquals(unwrapDtoList(response, WorkspaceDto.class).stream()
                                                                .map(WorkspaceImpl::new)
                                                                .collect(toList()),
                     singletonList(workspace2));
    }

    @Test
    public void shouldUpdateTheWorkspace() throws Exception {
        final WorkspaceImpl workspace = createWorkspace(createConfigDto());
        when(wsManager.updateWorkspace(any(), any())).thenReturn(workspace);
        when(wsManager.getWorkspace(workspace.getId())).thenReturn(workspace);
        final WorkspaceDto workspaceDto = DtoConverter.asDto(workspace);

        final Response response = given().auth()
                                         .basic(ADMIN_USER_NAME, ADMIN_USER_PASSWORD)
                                         .contentType("application/json")
                                         .body(workspaceDto)
                                         .when()
                                         .put(SECURE_PATH + "/workspace/" + workspace.getId());

        assertEquals(response.getStatusCode(), 200);
        assertEquals(new WorkspaceImpl(unwrapDto(response, WorkspaceDto.class)), workspace);
        verify(validator).validateWorkspace(any());
    }

    @Test
    public void shouldDeleteWorkspace() throws Exception {
        final WorkspaceImpl workspace = createWorkspace(createConfigDto());

        when(wsManager.getWorkspace(workspace.getId())).thenReturn(workspace);
        when(wsManager.getSnapshot(anyString())).thenReturn(ImmutableList.of(mock(SnapshotImpl.class)));

        final Response response = given().auth()
                                         .basic(ADMIN_USER_NAME, ADMIN_USER_PASSWORD)
                                         .when()
                                         .delete(SECURE_PATH + "/workspace/" + workspace.getId());

        assertEquals(response.getStatusCode(), 204);
        verify(machineManager).removeSnapshots(USER_ID, workspace.getId());
        verify(wsManager).removeWorkspace(workspace.getId());
    }

    @Test
    public void shouldStartWorkspace() throws Exception {
        final WorkspaceImpl workspace = createWorkspace(createConfigDto());
        when(wsManager.startWorkspace(any(), any(), any())).thenReturn(workspace);
        when(wsManager.getWorkspace(workspace.getId())).thenReturn(workspace);

        final Response response = given().auth()
                                         .basic(ADMIN_USER_NAME, ADMIN_USER_PASSWORD)
                                         .when()
                                         .post(SECURE_PATH + "/workspace/" + workspace.getId() + "/runtime" +
                                               "?environment=" + workspace.getConfig().getDefaultEnv());

        assertEquals(response.getStatusCode(), 200);
        assertEquals(new WorkspaceImpl(unwrapDto(response, WorkspaceDto.class)), workspace);
        verify(wsManager).startWorkspace(workspace.getId(), workspace.getConfig().getDefaultEnv(), null);
        verify(wsManager, never()).recoverWorkspace(workspace.getId(), workspace.getConfig().getDefaultEnv(), null);
    }

    @Test
    public void shouldStartWorkspaceFromConfig() throws Exception {
        final WorkspaceImpl workspace = createWorkspace(createConfigDto());
        when(wsManager.startWorkspace(anyObject(),
                                      anyString(),
                                      anyBoolean(),
                                      anyString())).thenReturn(workspace);
        when(wsManager.getWorkspace(workspace.getId())).thenReturn(workspace);
        final WorkspaceDto workspaceDto = DtoConverter.asDto(workspace);

        final Response response = given().auth()
                                         .basic(ADMIN_USER_NAME, ADMIN_USER_PASSWORD)
                                         .contentType("application/json")
                                         .body(workspaceDto.getConfig())
                                         .when()
                                         .post(SECURE_PATH + "/workspace/runtime");

        assertEquals(response.getStatusCode(), 200);
        verify(validator).validateConfig(any());
    }

    @Test
    public void shouldRecoverWorkspace() throws Exception {
        final WorkspaceImpl workspace = createWorkspace(createConfigDto());
        when(wsManager.recoverWorkspace(any(), any(), any())).thenReturn(workspace);
        when(wsManager.getWorkspace(workspace.getId())).thenReturn(workspace);

        final Response response = given().auth()
                                         .basic(ADMIN_USER_NAME, ADMIN_USER_PASSWORD)
                                         .when()
                                         .post(SECURE_PATH + "/workspace/" + workspace.getId() + "/runtime/snapshot" +
                                               "?environment=" + workspace.getConfig().getDefaultEnv());

        assertEquals(response.getStatusCode(), 200);
        assertEquals(new WorkspaceImpl(unwrapDto(response, WorkspaceDto.class)), workspace);
        verify(wsManager).recoverWorkspace(workspace.getId(), workspace.getConfig().getDefaultEnv(), null);
    }

    @Test
    public void shouldStopWorkspace() throws Exception {
        final WorkspaceImpl workspace = createWorkspace(createConfigDto());
        when(wsManager.getWorkspace(workspace.getId())).thenReturn(workspace);

        final Response response = given().auth()
                                         .basic(ADMIN_USER_NAME, ADMIN_USER_PASSWORD)
                                         .when()
                                         .delete(SECURE_PATH + "/workspace/" + workspace.getId() + "/runtime");

        assertEquals(response.getStatusCode(), 204);
        verify(wsManager).stopWorkspace(workspace.getId());
    }

    @Test
    public void shouldCreateSnapshot() throws Exception {
        final WorkspaceImpl workspace = createWorkspace(createConfigDto());
        when(wsManager.getWorkspace(workspace.getId())).thenReturn(workspace);

        final Response response = given().auth()
                                         .basic(ADMIN_USER_NAME, ADMIN_USER_PASSWORD)
                                         .when()
                                         .post(SECURE_PATH + "/workspace/" + workspace.getId() + "/snapshot");

        assertEquals(response.getStatusCode(), 204);
        verify(wsManager).createSnapshot(workspace.getId());
    }

    @Test
    public void shouldAddCommand() throws Exception {
        final WorkspaceImpl workspace = createWorkspace(createConfigDto());
        when(wsManager.getWorkspace(workspace.getId())).thenReturn(workspace);
        when(wsManager.updateWorkspace(any(), any())).thenReturn(workspace);
        final CommandDto commandDto = createCommandDto();
        final int commandsSizeBefore = workspace.getConfig().getCommands().size();

        final Response response = given().auth()
                                         .basic(ADMIN_USER_NAME, ADMIN_USER_PASSWORD)
                                         .contentType("application/json")
                                         .body(commandDto)
                                         .when()
                                         .post(SECURE_PATH + "/workspace/" + workspace.getId() + "/command");

        assertEquals(response.getStatusCode(), 200);
        assertEquals(new WorkspaceImpl(unwrapDto(response, WorkspaceDto.class))
                             .getConfig()
                             .getCommands()
                             .size(), commandsSizeBefore + 1);
        verify(validator).validateConfig(workspace.getConfig());
        verify(wsManager).updateWorkspace(any(), any());
    }

    @Test
    public void shouldUpdateCommand() throws Exception {
        final WorkspaceImpl workspace = createWorkspace(createConfigDto());
        when(wsManager.getWorkspace(workspace.getId())).thenReturn(workspace);
        when(wsManager.updateWorkspace(any(), any())).thenReturn(workspace);
        final CommandDto commandDto = createCommandDto();

        final Response response = given().auth()
                                         .basic(ADMIN_USER_NAME, ADMIN_USER_PASSWORD)
                                         .contentType("application/json")
                                         .body(commandDto)
                                         .when()
                                         .put(SECURE_PATH + "/workspace/" + workspace.getId() + "/command/" + commandDto.getName());

        assertEquals(response.getStatusCode(), 200);
        verify(validator).validateConfig(workspace.getConfig());
        verify(wsManager).updateWorkspace(any(), any());
    }

    @Test
    public void shouldRespond404WhenUpdatingCommandWhichDoesNotExist() throws Exception {
        final WorkspaceImpl workspace = createWorkspace(createConfigDto());
        when(wsManager.getWorkspace(workspace.getId())).thenReturn(workspace);

        final Response response = given().auth()
                                         .basic(ADMIN_USER_NAME, ADMIN_USER_PASSWORD)
                                         .contentType("application/json")
                                         .body(createCommandDto())
                                         .when()
                                         .put(SECURE_PATH + "/workspace/" + workspace.getId() + "/command/fake");

        assertEquals(response.getStatusCode(), 404);
        assertEquals(unwrapError(response), "Workspace '" + workspace.getId() + "' doesn't contain command 'fake'");
        verify(wsManager, never()).updateWorkspace(any(), any());
    }

    @Test
    public void shouldDeleteCommand() throws Exception {
        final WorkspaceImpl workspace = createWorkspace(createConfigDto());
        when(wsManager.getWorkspace(workspace.getId())).thenReturn(workspace);
        final int commandsSizeBefore = workspace.getConfig().getCommands().size();
        final CommandImpl firstCommand = workspace.getConfig().getCommands().iterator().next();

        final Response response = given().auth()
                                         .basic(ADMIN_USER_NAME, ADMIN_USER_PASSWORD)
                                         .when()
                                         .delete(SECURE_PATH + "/workspace/" + workspace.getId()
                                                 + "/command/" + firstCommand.getName());

        assertEquals(response.getStatusCode(), 204);
        assertEquals(workspace.getConfig().getCommands().size(), commandsSizeBefore - 1);
        verify(wsManager).updateWorkspace(any(), any());
    }

    @Test
    public void shouldAddEnvironment() throws Exception {
        final WorkspaceImpl workspace = createWorkspace(createConfigDto());
        when(wsManager.getWorkspace(workspace.getId())).thenReturn(workspace);
        when(wsManager.updateWorkspace(any(), any())).thenReturn(workspace);
        final EnvironmentDto envDto = createEnvDto().withName("new-env");
        final int envsSizeBefore = workspace.getConfig().getEnvironments().size();

        final Response response = given().auth()
                                         .basic(ADMIN_USER_NAME, ADMIN_USER_PASSWORD)
                                         .contentType("application/json")
                                         .body(envDto)
                                         .when()
                                         .post(SECURE_PATH + "/workspace/" + workspace.getId() + "/environment");

        assertEquals(response.getStatusCode(), 200);
        assertEquals(new WorkspaceImpl(unwrapDto(response, WorkspaceDto.class))
                             .getConfig()
                             .getEnvironments()
                             .size(), envsSizeBefore + 1);
        verify(validator).validateConfig(workspace.getConfig());
        verify(wsManager).updateWorkspace(any(), any());
    }

    @Test
    public void shouldUpdateEnvironment() throws Exception {
        final WorkspaceImpl workspace = createWorkspace(createConfigDto());
        when(wsManager.getWorkspace(workspace.getId())).thenReturn(workspace);
        when(wsManager.updateWorkspace(any(), any())).thenReturn(workspace);
        final EnvironmentDto envDto = createEnvDto();

        final Response response = given().auth()
                                         .basic(ADMIN_USER_NAME, ADMIN_USER_PASSWORD)
                                         .contentType("application/json")
                                         .body(envDto)
                                         .when()
                                         .put(SECURE_PATH + "/workspace/" + workspace.getId()
                                              + "/environment/" + envDto.getName());

        assertEquals(response.getStatusCode(), 200);
        verify(validator).validateConfig(workspace.getConfig());
        verify(wsManager).updateWorkspace(any(), any());
    }

    @Test
    public void shouldRespond404WhenUpdatingEnvironmentWhichDoesNotExist() throws Exception {
        final WorkspaceImpl workspace = createWorkspace(createConfigDto());
        when(wsManager.getWorkspace(workspace.getId())).thenReturn(workspace);

        final Response response = given().auth()
                                         .basic(ADMIN_USER_NAME, ADMIN_USER_PASSWORD)
                                         .contentType("application/json")
                                         .body(createCommandDto())
                                         .when()
                                         .put(SECURE_PATH + "/workspace/" + workspace.getId() + "/environment/fake");

        assertEquals(response.getStatusCode(), 404);
        assertEquals(unwrapError(response), "Workspace '" + workspace.getId() + "' doesn't contain environment 'fake'");
        verify(wsManager, never()).updateWorkspace(any(), any());
    }

    @Test
    public void shouldDeleteEnvironment() throws Exception {
        final WorkspaceImpl workspace = createWorkspace(createConfigDto());
        when(wsManager.getWorkspace(workspace.getId())).thenReturn(workspace);
        final EnvironmentImpl firstEnv = workspace.getConfig().getEnvironments().iterator().next();

        final Response response = given().auth()
                                         .basic(ADMIN_USER_NAME, ADMIN_USER_PASSWORD)
                                         .when()
                                         .delete(SECURE_PATH + "/workspace/" + workspace.getId()
                                                 + "/environment/" + firstEnv.getName());

        assertEquals(response.getStatusCode(), 204);
        verify(wsManager).updateWorkspace(any(), any());
    }


    @Test
    public void shouldAddProject() throws Exception {
        final WorkspaceImpl workspace = createWorkspace(createConfigDto());
        when(wsManager.getWorkspace(workspace.getId())).thenReturn(workspace);
        when(wsManager.updateWorkspace(any(), any())).thenReturn(workspace);
        final ProjectConfigDto projectDto = createProjectDto();
        final int projectsSizeBefore = workspace.getConfig().getProjects().size();

        final Response response = given().auth()
                                         .basic(ADMIN_USER_NAME, ADMIN_USER_PASSWORD)
                                         .contentType("application/json")
                                         .body(projectDto)
                                         .when()
                                         .post(SECURE_PATH + "/workspace/" + workspace.getId() + "/project");

        assertEquals(response.getStatusCode(), 200);
        assertEquals(new WorkspaceImpl(unwrapDto(response, WorkspaceDto.class))
                             .getConfig()
                             .getProjects()
                             .size(), projectsSizeBefore + 1);
        verify(validator).validateConfig(workspace.getConfig());
        verify(wsManager).updateWorkspace(any(), any());
    }

    @Test
    public void shouldUpdateProject() throws Exception {
        final WorkspaceImpl workspace = createWorkspace(createConfigDto());
        when(wsManager.getWorkspace(workspace.getId())).thenReturn(workspace);
        when(wsManager.updateWorkspace(any(), any())).thenReturn(workspace);
        final ProjectConfigDto projectDto = createProjectDto();

        final Response response = given().auth()
                                         .basic(ADMIN_USER_NAME, ADMIN_USER_PASSWORD)
                                         .contentType("application/json")
                                         .body(projectDto)
                                         .when()
                                         .put(SECURE_PATH + "/workspace/" + workspace.getId()
                                              + "/project" + projectDto.getPath());

        assertEquals(response.getStatusCode(), 200);
        verify(validator).validateConfig(workspace.getConfig());
        verify(wsManager).updateWorkspace(any(), any());
    }

    @Test
    public void shouldRespond404WhenUpdatingProjectWhichDoesNotExist() throws Exception {
        final WorkspaceImpl workspace = createWorkspace(createConfigDto());
        when(wsManager.getWorkspace(workspace.getId())).thenReturn(workspace);

        final Response response = given().auth()
                                         .basic(ADMIN_USER_NAME, ADMIN_USER_PASSWORD)
                                         .contentType("application/json")
                                         .body(createProjectDto())
                                         .when()
                                         .put(SECURE_PATH + "/workspace/" + workspace.getId() + "/project/fake");

        assertEquals(response.getStatusCode(), 404);
        assertEquals(unwrapError(response), "Workspace '" + workspace.getId() + "' doesn't contain project with path '/fake'");
        verify(wsManager, never()).updateWorkspace(any(), any());
    }

    @Test
    public void shouldDeleteProject() throws Exception {
        final WorkspaceImpl workspace = createWorkspace(createConfigDto());
        when(wsManager.getWorkspace(workspace.getId())).thenReturn(workspace);
        final ProjectConfigImpl firstProject = workspace.getConfig().getProjects().iterator().next();

        final Response response = given().auth()
                                         .basic(ADMIN_USER_NAME, ADMIN_USER_PASSWORD)
                                         .when()
                                         .delete(SECURE_PATH + "/workspace/" + workspace.getId()
                                                 + "/project" + firstProject.getPath());

        assertEquals(response.getStatusCode(), 204);
        verify(wsManager).updateWorkspace(any(), any());
    }

    @Test
    public void testWorkspaceLinks() throws Exception {
        // given
        final WorkspaceImpl workspace = createWorkspace(createConfigDto());
        final WorkspaceRuntimeImpl runtime = new WorkspaceRuntimeImpl(workspace.getConfig().getDefaultEnv());
        final MachineConfigImpl devCfg = workspace.getConfig()
                                                  .getEnvironment(workspace.getConfig().getDefaultEnv())
                                                  .get()
                                                  .getMachineConfigs()
                                                  .iterator()
                                                  .next();
        runtime.setDevMachine(new MachineImpl(devCfg,
                                              "machine123",
                                              workspace.getId(),
                                              workspace.getConfig().getDefaultEnv(),
                                              USER_ID,
                                              MachineStatus.RUNNING,
                                              new MachineRuntimeInfoImpl(emptyMap(),
                                                                         emptyMap(),
                                                                         singletonMap("8080/https", new ServerImpl("wsagent",
                                                                                                                   "8080",
                                                                                                                   "https",
                                                                                                                   "path1",
                                                                                                                   "url")))));
        runtime.getMachines().add(runtime.getDevMachine());
        workspace.setStatus(RUNNING);
        workspace.setRuntime(runtime);
        when(wsManager.getWorkspace(workspace.getId())).thenReturn(workspace);

        // when
        final Response response = given().auth()
                                         .basic(ADMIN_USER_NAME, ADMIN_USER_PASSWORD)
                                         .when()
                                         .get(SECURE_PATH + "/workspace/" + workspace.getId());

        // then
        assertEquals(response.getStatusCode(), 200);
        final WorkspaceDto workspaceDto = unwrapDto(response, WorkspaceDto.class);
        final Set<String> actualRels = workspaceDto.getLinks()
                                                   .stream()
                                                   .map(Link::getRel)
                                                   .collect(toSet());
        final Set<String> expectedRels = new HashSet<>(asList(LINK_REL_START_WORKSPACE,
                                                              LINK_REL_REMOVE_WORKSPACE,
                                                              GET_ALL_USER_WORKSPACES,
                                                              LINK_REL_GET_SNAPSHOT,
                                                              LINK_REL_GET_WORKSPACE_EVENTS_CHANNEL,
                                                              LINK_REL_IDE_URL,
                                                              LINK_REL_SELF));
        assertTrue(actualRels.equals(expectedRels), format("Links difference: '%s'. \n" +
                                                           "Returned links: '%s', \n" +
                                                           "Expected links: '%s'.",
                                                           Sets.symmetricDifference(actualRels, expectedRels),
                                                           actualRels.toString(),
                                                           expectedRels.toString()));
        assertNotNull(workspaceDto.getRuntime().getLink(LINK_REL_STOP_WORKSPACE), "Runtime doesn't contain stop link");
        assertNotNull(workspaceDto.getRuntime().getLink(WSAGENT_REFERENCE), "Runtime doesn't contain wsagent link");
        assertNotNull(workspaceDto.getRuntime().getLink(WSAGENT_WEBSOCKET_REFERENCE), "Runtime doesn't contain wsagent.websocket link");
    }

    private static String unwrapError(Response response) {
        return unwrapDto(response, ServiceError.class).getMessage();
    }

    private static <T> T unwrapDto(Response response, Class<T> dtoClass) {
        return DtoFactory.getInstance().createDtoFromJson(response.body().print(), dtoClass);
    }

    private static <T> List<T> unwrapDtoList(Response response, Class<T> dtoClass) {
        return DtoFactory.getInstance().createListDtoFromJson(response.body().print(), dtoClass)
                         .stream()
                         .collect(toList());
    }

    private static WorkspaceImpl createWorkspace(WorkspaceConfig configDto, WorkspaceStatus status) {
        return WorkspaceImpl.builder()
                            .setConfig(configDto)
                            .generateId()
                            .setNamespace(USER_ID)
                            .setStatus(status)
                            .build();
    }

    private static WorkspaceImpl createWorkspace(WorkspaceConfig configDto) {
        return createWorkspace(configDto, WorkspaceStatus.STOPPED);
    }

    private static CommandDto createCommandDto() {
        return DtoConverter.asDto(new CommandImpl("MCI", "mvn clean install", "maven"));
    }

    private static ProjectConfigDto createProjectDto() {
        return newDto(ProjectConfigDto.class).withName("project-name")
                                             .withPath("/project/path")
                                             .withDescription("Test project")
                                             .withMixins(new ArrayList<>(singleton("maven")))
                                             .withSource(newDto(SourceStorageDto.class).withLocation("location")
                                                                                       .withType("type"))
                                             .withAttributes(new HashMap<>());

    }

    private static EnvironmentDto createEnvDto() {
        final MachineConfigImpl devMachine = MachineConfigImpl.builder()
                                                              .setDev(true)
                                                              .setName("dev-machine")
                                                              .setType("docker")
                                                              .setSource(new MachineSourceImpl("location", "recipe"))
                                                              .setServers(asList(new ServerConfImpl("wsagent",
                                                                                                    "8080",
                                                                                                    "https",
                                                                                                    "path1"),
                                                                                 new ServerConfImpl("ref2",
                                                                                                    "8081",
                                                                                                    "https",
                                                                                                    "path2")))
                                                              .setEnvVariables(singletonMap("key1", "value1"))
                                                              .build();
        return DtoConverter.asDto(new EnvironmentImpl("dev-env", null, singletonList(devMachine)));
    }

    private static WorkspaceConfigDto createConfigDto() {
        final WorkspaceConfigImpl config = WorkspaceConfigImpl.builder()
                                                              .setName("dev-workspace")
                                                              .setDefaultEnv("dev-env")
                                                              .setEnvironments(singletonList(new EnvironmentImpl(createEnvDto())))
                                                              .setCommands(new ArrayList<>(singleton(createCommandDto())))
                                                              .setProjects(new ArrayList<>(singleton(createProjectDto())))
                                                              .build();
        return DtoConverter.asDto(config);
    }

    @Filter
    public static class EnvironmentFilter implements RequestFilter {

        public void doFilter(GenericContainerRequest request) {
            EnvironmentContext.getCurrent().setUser(new UserImpl("user", USER_ID, "token", ROLES, false));
        }
    }
}<|MERGE_RESOLUTION|>--- conflicted
+++ resolved
@@ -36,6 +36,7 @@
 import org.eclipse.che.api.workspace.server.model.impl.WorkspaceConfigImpl;
 import org.eclipse.che.api.workspace.server.model.impl.WorkspaceImpl;
 import org.eclipse.che.api.workspace.server.model.impl.WorkspaceRuntimeImpl;
+import org.eclipse.che.api.workspace.shared.Constants;
 import org.eclipse.che.api.workspace.shared.dto.EnvironmentDto;
 import org.eclipse.che.api.workspace.shared.dto.ProjectConfigDto;
 import org.eclipse.che.api.workspace.shared.dto.SourceStorageDto;
@@ -48,6 +49,7 @@
 import org.everrest.core.Filter;
 import org.everrest.core.GenericContainerRequest;
 import org.everrest.core.RequestFilter;
+import org.mockito.InjectMocks;
 import org.mockito.Mock;
 import org.mockito.testng.MockitoTestNGListener;
 import org.testng.annotations.BeforeMethod;
@@ -113,7 +115,7 @@
     private static final String             IDE_CONTEXT = "ws";
     private static final LinkedList<String> ROLES       = new LinkedList<>(singleton("user"));
     @SuppressWarnings("unused")
-    private static final EnvironmentFilter  FILTER      = new EnvironmentFilter();
+    private static final EnvironmentFilter  FILTER  = new EnvironmentFilter();
 
     @Mock
     private WorkspaceManager   wsManager;
@@ -121,21 +123,14 @@
     private MachineManager     machineManager;
     @Mock
     private WorkspaceValidator validator;
-<<<<<<< HEAD
-    @Mock
-    private PermissionManager  permissionManager;
-
-    @SuppressWarnings("unused")
-    private WorkspaceService service;
 
     @BeforeMethod
     public void setup() {
-        service = new WorkspaceService(wsManager, machineManager, validator, permissionManager, new LinksInjector(IDE_CONTEXT));
-    }
-=======
+        service = new WorkspaceService(wsManager, machineManager, validator, IDE_CONTEXT, new LinksInjector(IDE_CONTEXT));
+    }
+    
     @InjectMocks
     private WorkspaceService   service;
->>>>>>> 6a0a5752
 
     @Test
     public void shouldCreateWorkspace() throws Exception {
