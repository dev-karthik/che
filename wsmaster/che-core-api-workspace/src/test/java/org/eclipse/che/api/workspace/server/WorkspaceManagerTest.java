/*******************************************************************************
 * Copyright (c) 2012-2016 Codenvy, S.A.
 * All rights reserved. This program and the accompanying materials
 * are made available under the terms of the Eclipse Public License v1.0
 * which accompanies this distribution, and is available at
 * http://www.eclipse.org/legal/epl-v10.html
 *
 * Contributors:
 *   Codenvy, S.A. - initial API and implementation
 *******************************************************************************/
package org.eclipse.che.api.workspace.server;

import org.eclipse.che.api.core.ConflictException;
import org.eclipse.che.api.core.NotFoundException;
import org.eclipse.che.api.core.ServerException;
import org.eclipse.che.api.core.model.workspace.WorkspaceConfig;
import org.eclipse.che.api.core.model.workspace.WorkspaceStatus;
import org.eclipse.che.api.core.notification.EventService;
import org.eclipse.che.api.machine.server.MachineManager;
import org.eclipse.che.api.machine.server.exception.MachineException;
import org.eclipse.che.api.machine.server.model.impl.SnapshotImpl;
import org.eclipse.che.api.machine.server.model.impl.MachineConfigImpl;
import org.eclipse.che.api.machine.server.model.impl.MachineImpl;
import org.eclipse.che.api.machine.server.model.impl.MachineRuntimeInfoImpl;
import org.eclipse.che.api.machine.server.model.impl.MachineSourceImpl;
import org.eclipse.che.api.machine.server.model.impl.ServerConfImpl;
import org.eclipse.che.api.user.server.UserManager;
import org.eclipse.che.api.workspace.server.WorkspaceRuntimes.RuntimeDescriptor;
import org.eclipse.che.api.workspace.server.model.impl.EnvironmentImpl;
import org.eclipse.che.api.workspace.server.model.impl.WorkspaceConfigImpl;
import org.eclipse.che.api.workspace.server.model.impl.WorkspaceImpl;
import org.eclipse.che.api.workspace.server.model.impl.WorkspaceRuntimeImpl;
import org.eclipse.che.api.workspace.server.spi.WorkspaceDao;
import org.eclipse.che.api.workspace.shared.Constants;
import org.eclipse.che.commons.env.EnvironmentContext;
import org.eclipse.che.commons.lang.NameGenerator;
import org.eclipse.che.commons.subject.Subject;
import org.eclipse.che.commons.subject.SubjectImpl;
import org.mockito.ArgumentCaptor;
import org.mockito.Captor;
import org.mockito.Mock;
import org.mockito.testng.MockitoTestNGListener;
import org.testng.annotations.BeforeMethod;
import org.testng.annotations.Listeners;
import org.testng.annotations.Test;

import java.util.ArrayList;
import java.util.List;

import static com.google.common.base.Strings.isNullOrEmpty;
import static java.util.Arrays.asList;
import static java.util.Collections.emptyMap;
import static java.util.Collections.singletonList;
import static java.util.Collections.singletonMap;
import static org.eclipse.che.api.core.model.workspace.WorkspaceStatus.RUNNING;
import static org.eclipse.che.api.core.model.workspace.WorkspaceStatus.STARTING;
import static org.eclipse.che.api.core.model.workspace.WorkspaceStatus.STOPPED;
import static org.eclipse.che.api.workspace.server.WorkspaceManager.CREATED_ATTRIBUTE_NAME;
import static org.eclipse.che.api.workspace.server.WorkspaceManager.UPDATED_ATTRIBUTE_NAME;
import static org.eclipse.che.api.workspace.shared.Constants.AUTO_RESTORE_FROM_SNAPSHOT;
import static org.mockito.Matchers.any;
import static org.mockito.Matchers.anyBoolean;
import static org.mockito.Matchers.anyObject;
import static org.mockito.Matchers.anyString;
import static org.mockito.Mockito.doReturn;
import static org.mockito.Mockito.mock;
import static org.mockito.Mockito.spy;
import static org.mockito.Mockito.timeout;
import static org.mockito.Mockito.verify;
import static org.mockito.Mockito.when;
import static org.testng.Assert.assertEquals;
import static org.testng.Assert.assertFalse;
import static org.testng.Assert.assertNotNull;
import static org.testng.AssertJUnit.assertTrue;

/**
 * Covers main cases of {@link WorkspaceManager}.
 *
 * @author Yevhenii Voevodin
 */
@Listeners(value = {MockitoTestNGListener.class})
public class WorkspaceManagerTest {

    private static final String USER_ID    = "user123";
    private static final String MACHINE_ID = "Machine123";

    @Mock
    private EventService                  eventService;
    @Mock
    private WorkspaceDao                  workspaceDao;
    @Mock
    private WorkspaceValidator            workspaceConfigValidator;
    @Mock
    private MachineManager                client;
    @Mock
    private WorkspaceHooks                workspaceHooks;
    @Mock
    private MachineManager                machineManager;
    @Mock
    private WorkspaceRuntimes             runtimes;
    @Mock
    private UserManager                   userManager;
    @Mock
    private MachineImpl                   machine;
    @Mock
    private MachineConfigImpl             machineConfig;
    @Captor
    private ArgumentCaptor<WorkspaceImpl> workspaceCaptor;

    private WorkspaceManager workspaceManager;

    @BeforeMethod
    public void setUp() throws Exception {
        workspaceManager = spy(new WorkspaceManager(workspaceDao,
                                                    runtimes,
                                                    eventService,
                                                    machineManager,
                                                    userManager,
                                                    false,
                                                    false));
        workspaceManager.setHooks(workspaceHooks);

        when(workspaceDao.create(any(WorkspaceImpl.class))).thenAnswer(invocation -> invocation.getArguments()[0]);
        when(workspaceDao.update(any(WorkspaceImpl.class))).thenAnswer(invocation -> invocation.getArguments()[0]);

        EnvironmentContext.setCurrent(new EnvironmentContext() {
            @Override
            public Subject getSubject() {
                return new SubjectImpl("Test User", USER_ID, "token", new ArrayList<>(), false);
            }
        });
    }

    @Test
    public void shouldBeAbleToCreateWorkspace() throws Exception {
        final WorkspaceConfig cfg = createConfig();

        final WorkspaceImpl workspace = workspaceManager.createWorkspace(cfg, "user123", "account");

        assertNotNull(workspace);
        assertFalse(isNullOrEmpty(workspace.getId()));
        assertEquals(workspace.getNamespace(), "user123");
        assertEquals(workspace.getConfig(), cfg);
        assertFalse(workspace.isTemporary());
        assertEquals(workspace.getStatus(), STOPPED);
        assertNotNull(workspace.getAttributes().get(CREATED_ATTRIBUTE_NAME));
        verify(workspaceHooks).beforeCreate(workspace, "account");
        verify(workspaceHooks).afterCreate(workspace, "account");
        verify(workspaceDao).create(workspace);
    }


    @Test
    public void shouldBeAbleToGetWorkspaceById() throws Exception {
        final WorkspaceImpl workspace = workspaceManager.createWorkspace(createConfig(), "user123", "account");
        when(workspaceDao.get(workspace.getId())).thenReturn(workspace);
        when(runtimes.get(any())).thenThrow(new NotFoundException(""));

        final WorkspaceImpl result = workspaceManager.getWorkspace(workspace.getId());

        assertEquals(result, workspace);
    }

    @Test
    public void getWorkspaceByIdShouldReturnWorkspaceWithStatusEqualToItsRuntimeStatus() throws Exception {
        final WorkspaceImpl workspace = workspaceManager.createWorkspace(createConfig(), "user123", "account");
        when(workspaceDao.get(workspace.getId())).thenReturn(workspace);
        final RuntimeDescriptor descriptor = createDescriptor(workspace, STARTING);
        when(runtimes.get(workspace.getId())).thenReturn(descriptor);

        final WorkspaceImpl result = workspaceManager.getWorkspace(workspace.getId());

        assertEquals(result.getStatus(), STARTING, "Workspace status must be taken from the runtime instance");
    }

    @Test
    public void shouldBeAbleToGetWorkspaceByName() throws Exception {
        final WorkspaceImpl workspace = workspaceManager.createWorkspace(createConfig(), "user123", "account");
        when(workspaceDao.get(workspace.getConfig().getName(), workspace.getNamespace())).thenReturn(workspace);
        when(runtimes.get(any())).thenThrow(new NotFoundException(""));

        final WorkspaceImpl result = workspaceManager.getWorkspace(workspace.getConfig().getName(), workspace.getNamespace());

        assertEquals(result, workspace);
    }

    @Test(expectedExceptions = NotFoundException.class)
    public void getWorkspaceShouldThrowNotFoundExceptionWhenWorkspaceDoesNotExist() throws Exception {
        when(workspaceDao.get(any())).thenThrow(new NotFoundException("not found"));

        workspaceManager.getWorkspace("workspace123");
    }

    @Test
    public void shouldBeAbleToGetWorkspaceByKey() throws Exception {
        final WorkspaceImpl workspace = workspaceManager.createWorkspace(createConfig(), "user123", "account");
        when(workspaceDao.get(workspace.getConfig().getName(), workspace.getNamespace())).thenReturn(workspace);
        when(runtimes.get(any())).thenThrow(new NotFoundException(""));
        when(userManager.getByName(anyString())).thenReturn(new org.eclipse.che.api.user.server.dao.User()
                                                                    .withId(workspace.getNamespace()));

        final WorkspaceImpl result = workspaceManager.getWorkspace(workspace.getNamespace() + ":" + workspace.getConfig().getName());
        assertEquals(result, workspace);
    }

    @Test
    public void shouldBeAbleToGetWorkspaceByKeyWithoutOwner() throws Exception {
        final WorkspaceImpl workspace = workspaceManager.createWorkspace(createConfig(), "user123", "account");
        when(workspaceDao.get(workspace.getConfig().getName(), workspace.getNamespace())).thenReturn(workspace);
        when(runtimes.get(any())).thenThrow(new NotFoundException(""));

        final WorkspaceImpl result = workspaceManager.getWorkspace(":" + workspace.getConfig().getName());
        assertEquals(result, workspace);
    }

    @Test
    public void shouldBeAbleToGetWorkspacesByOwner() throws Exception {
        // given
        final WorkspaceConfig config = createConfig();

        final WorkspaceImpl workspace1 = workspaceManager.createWorkspace(config, "user123", null);
        final WorkspaceImpl workspace2 = workspaceManager.createWorkspace(config, "user123", null);

        when(workspaceDao.getByNamespace("user123")).thenReturn(asList(workspace1, workspace2));
        final RuntimeDescriptor descriptor = createDescriptor(workspace2, RUNNING);
        when(runtimes.get(workspace2.getId())).thenReturn(descriptor);

        // when
        final List<WorkspaceImpl> result = workspaceManager.getWorkspaces("user123");

        // then
        assertEquals(result.size(), 2);

        final WorkspaceImpl res1 = result.get(0);
        assertEquals(res1.getStatus(), STOPPED, "Workspace status wasn't changed from STARTING to STOPPED");
        assertFalse(res1.isTemporary(), "Workspace must be permanent");
        assertNotNull(res1.getConfig()
                          .getEnvironments()
                          .get(0)
                          .getMachineConfigs()
                          .get(0));

        final WorkspaceImpl res2 = result.get(1);
        assertEquals(res2.getStatus(), RUNNING, "Workspace status wasn't changed to the runtime instance status");
        assertFalse(res2.isTemporary(), "Workspace must be permanent");
        assertNotNull(res2.getConfig()
                          .getEnvironments()
                          .get(0)
                          .getMachineConfigs()
                          .get(0));
    }

    @Test
    public void getWorkspaceByNameShouldReturnWorkspaceWithStatusEqualToItsRuntimeStatus() throws Exception {
        final WorkspaceImpl workspace = workspaceManager.createWorkspace(createConfig(), "user123", "account");
        when(workspaceDao.get(workspace.getConfig().getName(), workspace.getNamespace())).thenReturn(workspace);
        final RuntimeDescriptor descriptor = createDescriptor(workspace, STARTING);
        when(runtimes.get(any())).thenReturn(descriptor);

        final WorkspaceImpl result = workspaceManager.getWorkspace(workspace.getConfig().getName(), workspace.getNamespace());

        assertEquals(result.getStatus(), STARTING, "Workspace status must be taken from the runtime instance");
    }

    @Test
    public void shouldBeAbleToUpdateWorkspace() throws Exception {
        final WorkspaceImpl workspace = workspaceManager.createWorkspace(createConfig(), "user123", "account");
        when(workspaceDao.get(workspace.getId())).thenReturn(new WorkspaceImpl(workspace));
        when(runtimes.get(any())).thenThrow(new NotFoundException(""));
        workspace.setTemporary(true);
        workspace.getAttributes().put("new attribute", "attribute");

        final WorkspaceImpl updated = workspaceManager.updateWorkspace(workspace.getId(), workspace);

        verify(workspaceDao).update(any(WorkspaceImpl.class));
        assertEquals(updated.getStatus(), STOPPED);
        assertEquals(updated.getAttributes(), workspace.getAttributes());
        assertFalse(updated.isTemporary());
        assertEquals(workspace.getConfig(), updated.getConfig());
        assertNotNull(workspace.getAttributes().get(UPDATED_ATTRIBUTE_NAME));
    }

    @Test
    public void workspaceUpdateShouldReturnWorkspaceWithStatusEqualToItsRuntimeStatus() throws Exception {
        final WorkspaceImpl workspace = workspaceManager.createWorkspace(createConfig(), "user123", "account");
        when(workspaceDao.get(workspace.getId())).thenReturn(workspace);
        final RuntimeDescriptor descriptor = createDescriptor(workspace, STARTING);
        when(runtimes.get(workspace.getId())).thenReturn(descriptor);

        final WorkspaceImpl updated = workspaceManager.updateWorkspace(workspace.getId(), workspace);

        assertEquals(updated.getStatus(), STARTING);
    }

    @Test
    public void shouldRemoveWorkspace() throws Exception {
        final WorkspaceImpl workspace = workspaceManager.createWorkspace(createConfig(), "user123", "account");
        when(workspaceDao.get(workspace.getId())).thenReturn(workspace);

        workspaceManager.removeWorkspace(workspace.getId());

        verify(workspaceDao).remove(workspace.getId());
        verify(workspaceHooks).afterRemove(workspace.getId());
    }

    @Test(expectedExceptions = ConflictException.class)
    public void shouldNotRemoveWorkspaceIfItIsNotStopped() throws Exception {
        final WorkspaceImpl workspace = workspaceManager.createWorkspace(createConfig(), "user123", "account");
        when(runtimes.hasRuntime(workspace.getId())).thenReturn(true);

        workspaceManager.removeWorkspace(workspace.getId());
    }

    @Test
    public void shouldBeAbleToStartWorkspaceById() throws Exception {
        final WorkspaceImpl workspace = workspaceManager.createWorkspace(createConfig(), "user123", "account");
        when(workspaceDao.get(workspace.getId())).thenReturn(workspace);
        when(runtimes.get(any())).thenThrow(new NotFoundException(""));

        workspaceManager.startWorkspace(workspace.getId(),
                                        workspace.getConfig().getDefaultEnv(),
                                        "account");

        verify(runtimes, timeout(2000)).start(workspace, workspace.getConfig().getDefaultEnv(), false);
        verify(workspaceHooks, timeout(2000)).beforeStart(workspace, workspace.getConfig().getDefaultEnv(), "account");
        assertNotNull(workspace.getAttributes().get(UPDATED_ATTRIBUTE_NAME));
    }

    @Test
    public void shouldRecoverWorkspaceIfAutoRestoreAttributeIsSetAndSnapshotExists() throws Exception {
        final WorkspaceImpl workspace = workspaceManager.createWorkspace(createConfig(), "user123", "account");
        workspace.getAttributes().put(AUTO_RESTORE_FROM_SNAPSHOT, "true");
        when(machineManager.getSnapshots(any(), any())).thenReturn(singletonList(mock(SnapshotImpl.class)));
        when(workspaceDao.get(workspace.getId())).thenReturn(workspace);
        when(runtimes.get(any())).thenThrow(new NotFoundException(""));

        workspaceManager.startWorkspace(workspace.getId(),
                                        workspace.getConfig().getDefaultEnv(),
                                        "account");

        verify(runtimes, timeout(2000)).start(workspace, workspace.getConfig().getDefaultEnv(), true);
        verify(workspaceHooks, timeout(2000)).beforeStart(workspace, workspace.getConfig().getDefaultEnv(), "account");
        assertNotNull(workspace.getAttributes().get(UPDATED_ATTRIBUTE_NAME));
    }

    @Test
    public void shouldNotRecoverWorkspaceWhenAutoRestoreAttributesIsSetButSnapshotDoesNotExist() throws Exception {
        final WorkspaceImpl workspace = workspaceManager.createWorkspace(createConfig(), "user123", "account");
        workspace.getAttributes().put(AUTO_RESTORE_FROM_SNAPSHOT, "true");
        when(workspaceDao.get(workspace.getId())).thenReturn(workspace);
        when(runtimes.get(any())).thenThrow(new NotFoundException(""));

        workspaceManager.startWorkspace(workspace.getId(),
                                        workspace.getConfig().getDefaultEnv(),
                                        "account");

        verify(runtimes, timeout(2000)).start(workspace, workspace.getConfig().getDefaultEnv(), false);
        verify(workspaceHooks, timeout(2000)).beforeStart(workspace, workspace.getConfig().getDefaultEnv(), "account");
        assertNotNull(workspace.getAttributes().get(UPDATED_ATTRIBUTE_NAME));
    }

    @Test(expectedExceptions = ConflictException.class,
          expectedExceptionsMessageRegExp = "Could not start workspace '.*' because its status is '.*'")
    public void shouldNotBeAbleToStartWorkspaceIfItIsRunning() throws Exception {
        final WorkspaceImpl workspace = workspaceManager.createWorkspace(createConfig(), "user123", "account");
        when(workspaceDao.get(workspace.getId())).thenReturn(workspace);
        final RuntimeDescriptor descriptor = createDescriptor(workspace, STARTING);
        when(runtimes.get(workspace.getId())).thenReturn(descriptor);

        workspaceManager.startWorkspace(workspace.getId(), null, null);
    }

    @Test
    public void workspaceStartShouldUseDefaultEnvIfNullEnvNameProvided() throws Exception {
        final WorkspaceImpl workspace = workspaceManager.createWorkspace(createConfig(), "user123", "account");
        when(workspaceDao.get(workspace.getId())).thenReturn(workspace);
        when(runtimes.get(workspace.getId())).thenThrow(new NotFoundException(""));
        final RuntimeDescriptor descriptor = createDescriptor(workspace, STARTING);
        when(runtimes.start(any(), anyString(), anyBoolean())).thenReturn(descriptor);

        workspaceManager.startWorkspace(workspace.getId(), null, "account");

        // timeout is needed because this invocation will run in separate thread asynchronously
        verify(runtimes, timeout(2000)).start(workspace, workspace.getConfig().getDefaultEnv(), false);
    }

    @Test
    public void performAsyncStartShouldUseProvidedEnvInsteadOfDefault() throws Exception {
        final WorkspaceConfigImpl config = createConfig();
        final EnvironmentImpl nonDefaultEnv = new EnvironmentImpl("non-default-env",
                                                                  null,
                                                                  config.getEnvironments().get(0).getMachineConfigs());
        config.getEnvironments().add(nonDefaultEnv);
        final WorkspaceImpl workspace = workspaceManager.createWorkspace(config, "user123", "account");
        when(workspaceDao.get(workspace.getId())).thenReturn(workspace);
        when(runtimes.get(workspace.getId())).thenThrow(new NotFoundException(""));
        final RuntimeDescriptor descriptor = createDescriptor(workspace, STARTING);
        when(runtimes.start(any(), anyString(), anyBoolean())).thenReturn(descriptor);

        workspaceManager.startWorkspace(workspace.getId(), nonDefaultEnv.getName(), "account");

        // timeout is needed because this invocation will run in separate thread asynchronously
        verify(runtimes, timeout(2000)).start(workspace, nonDefaultEnv.getName(), false);
    }

    @Test(expectedExceptions = NotFoundException.class,
          expectedExceptionsMessageRegExp = "Workspace '.*' doesn't contain environment '.*'")
    public void startShouldThrowNotFoundExceptionWhenProvidedEnvDoesNotExist() throws Exception {
        final WorkspaceImpl workspace = workspaceManager.createWorkspace(createConfig(), "user123", "account");
        when(workspaceDao.get(workspace.getId())).thenReturn(workspace);
        when(runtimes.get(workspace.getId())).thenThrow(new NotFoundException(""));
        final RuntimeDescriptor descriptor = createDescriptor(workspace, STARTING);
        when(runtimes.start(any(), anyString(), anyBoolean())).thenReturn(descriptor);

        workspaceManager.startWorkspace(workspace.getId(), "fake", "account");
    }

    @Test
    public void shouldBeAbleToStartTemporaryWorkspace() throws Exception {
        final WorkspaceConfigImpl config = createConfig();
        when(runtimes.start(any(), anyString(), anyBoolean())).thenReturn(mock(RuntimeDescriptor.class));
        when(runtimes.get(any())).thenThrow(new NotFoundException(""));

        final WorkspaceImpl runtime = workspaceManager.startWorkspace(createConfig(), "user123", true, "account");

        verify(runtimes, timeout(2000)).start(workspaceCaptor.capture(), anyString(), anyBoolean());
        final WorkspaceImpl captured = workspaceCaptor.getValue();
        assertTrue(captured.isTemporary());
        assertNotNull(captured.getConfig()
                              .getEnvironments()
                              .get(0)
                              .getMachineConfigs()
                              .get(0));
        verify(workspaceHooks).beforeCreate(captured, "account");
        verify(workspaceHooks).afterCreate(runtime, "account");
        verify(workspaceHooks).beforeStart(captured, config.getDefaultEnv(), "account");
        verify(workspaceManager).performAsyncStart(captured, captured.getConfig().getDefaultEnv(), false, "account");
    }

    @Test
    public void shouldBeAbleToRecoverWorkspace() throws Exception {
        final WorkspaceImpl workspace = workspaceManager.createWorkspace(createConfig(), "user123", "account");
        when(workspaceDao.get(workspace.getId())).thenReturn(workspace);
        doReturn(workspace).when(workspaceManager).performAsyncStart(any(), anyString(), anyBoolean(), anyString());
        when(runtimes.get(any())).thenThrow(new NotFoundException(""));

        final WorkspaceImpl result = workspaceManager.recoverWorkspace(workspace.getId(),
                                                                       workspace.getConfig().getDefaultEnv(),
                                                                       "account");

        assertFalse(result.isTemporary());
        assertEquals(workspace.getConfig(), result.getConfig());
        verify(workspaceManager).performAsyncStart(workspace, workspace.getConfig().getDefaultEnv(), true, "account");
    }

    @Test
    public void shouldBeAbleToStopWorkspace() throws Exception {
        final WorkspaceImpl workspace = workspaceManager.createWorkspace(createConfig(), "user123", "account");
        when(workspaceDao.get(workspace.getId())).thenReturn(workspace);

        workspaceManager.stopWorkspace(workspace.getId());

        verify(runtimes, timeout(2000)).stop(workspace.getId());
        assertNotNull(workspace.getAttributes().get(UPDATED_ATTRIBUTE_NAME));
    }

    @Test
    public void shouldCreateWorkspaceSnapshotBeforeStoppingWorkspace() throws Exception {
        final WorkspaceImpl workspace = workspaceManager.createWorkspace(createConfig(), "user123", "account");
        workspace.getAttributes().put(Constants.AUTO_CREATE_SNAPSHOT, "true");
        when(workspaceDao.get(workspace.getId())).thenReturn(workspace);
        final RuntimeDescriptor descriptor = createDescriptor(workspace, RUNNING);
        when(runtimes.get(any())).thenReturn(descriptor);

        workspaceManager.stopWorkspace(workspace.getId());

        verify(workspaceManager, timeout(2000)).createSnapshotSync(anyObject(), anyString(), anyString());
        verify(runtimes, timeout(2000)).stop(any());
    }

    @Test(expectedExceptions = ConflictException.class,
          expectedExceptionsMessageRegExp = "Could not create a snapshot of the workspace " +
                                            "'.*' because its status is 'STARTING'.")
    public void shouldFailCreatingSnapshotWhenStoppingWorkspaceWhichIsNotRunning() throws Exception {
        final WorkspaceImpl workspace = workspaceManager.createWorkspace(createConfig(), "user123", "account");
        workspace.getAttributes().put(Constants.AUTO_CREATE_SNAPSHOT, "true");
        final RuntimeDescriptor descriptor = createDescriptor(workspace, STARTING);
        when(workspaceDao.get(workspace.getId())).thenReturn(workspace);
        when(runtimes.get(any())).thenReturn(descriptor);

        workspaceManager.stopWorkspace(workspace.getId());
    }

    @Test
    public void shouldStopWorkspaceEventIfSnapshotCreationFailed() throws Exception {
        final WorkspaceImpl workspace = workspaceManager.createWorkspace(createConfig(), "user123", "account");
        when(workspaceDao.get(workspace.getId())).thenReturn(workspace);
        final RuntimeDescriptor descriptor = createDescriptor(workspace, RUNNING);
        when(runtimes.get(any())).thenReturn(descriptor);
        // force createSnapshotSync to return true
        when(machineManager.saveSync(anyString(), anyString(), anyString())).thenThrow(new MachineException("test"));

        workspaceManager.stopWorkspace(workspace.getId());

        verify(runtimes, timeout(2000)).stop(any());
    }

    @Test
    public void shouldRemoveTemporaryWorkspaceAfterStop() throws Exception {
        final WorkspaceImpl workspace = workspaceManager.createWorkspace(createConfig(), "user123", "account");
        workspace.setTemporary(true);
        when(workspaceDao.get(workspace.getId())).thenReturn(workspace);

        workspaceManager.stopWorkspace(workspace.getId());

        verify(runtimes, timeout(2000)).stop(workspace.getId());
        verify(workspaceDao).remove(workspace.getId());
    }

    @Test
    public void shouldRemoveTemporaryWorkspaceAfterStartFailed() throws Exception {
        final WorkspaceImpl workspace = workspaceManager.createWorkspace(createConfig(), "user123", "account");
        workspace.setTemporary(true);
        when(workspaceDao.get(workspace.getId())).thenReturn(workspace);
        when(runtimes.get(any())).thenThrow(new NotFoundException(""));
        when(runtimes.start(any(), anyString(), anyBoolean())).thenThrow(new ConflictException(""));

        workspaceManager.startWorkspace(workspace.getId(), null, null);

        verify(workspaceDao, timeout(2000)).remove(workspace.getId());
    }

    @Test
    public void shouldBeAbleToGetSnapshots() throws Exception {
        when(machineManager.getSnapshots("user123", "workspace123")).thenReturn(singletonList(any()));

        final List<SnapshotImpl> snapshots = workspaceManager.getSnapshot("workspace123");

        assertEquals(snapshots.size(), 1);
    }

    @Test
<<<<<<< HEAD
    public void shouldAddMachineToWorkspaceRuntime() throws ConflictException, NotFoundException, ServerException {
        when(machine.getConfig()).thenReturn(machineConfig);
        when(machine.getId()).thenReturn(MACHINE_ID);
        when(machineManager.getMachine(MACHINE_ID)).thenReturn(machine);
        when(machineConfig.isDev()).thenReturn(false);

        workspaceManager.addMachineIntoRuntime(machine.getId());

        verify(runtimes).addMachine(machine);
    }

    @Test(expectedExceptions = ConflictException.class)
    public void shouldThrowConflictExceptionIfAddAnotherDevMachine() throws ConflictException, NotFoundException, ServerException {
        when(machine.getConfig()).thenReturn(machineConfig);
        when(machine.getId()).thenReturn(MACHINE_ID);
        when(machineManager.getMachine(MACHINE_ID)).thenReturn(machine);
        when(machineConfig.isDev()).thenReturn(true);

        workspaceManager.addMachineIntoRuntime(machine.getId());
    }

    @Test(expectedExceptions = NullPointerException.class, expectedExceptionsMessageRegExp = "Require non-null machine id")
    public void shouldThrowNullPointerExceptionIfMachineIdIsNullWhenAddMachineIntoRuntime()
            throws ConflictException, NotFoundException, ServerException {
        workspaceManager.addMachineIntoRuntime(null);
    }

    @Test
    public void shouldRemoveMachineFromWorkspaceRuntime() throws ConflictException, NotFoundException, ServerException {
        when(machine.getConfig()).thenReturn(machineConfig);
        when(machine.getId()).thenReturn(MACHINE_ID);
        when(machineManager.getMachine(MACHINE_ID)).thenReturn(machine);
        when(machineConfig.isDev()).thenReturn(false);

        workspaceManager.removeMachineFromRuntime(machine.getId());

        verify(runtimes).removeMachine(machine);
    }

    @Test(expectedExceptions = ConflictException.class)
    public void shouldThrowConflictExceptionIfRemoveDevMachine() throws ConflictException, NotFoundException, ServerException {
        when(machine.getConfig()).thenReturn(machineConfig);
        when(machine.getId()).thenReturn(MACHINE_ID);
        when(machineManager.getMachine(MACHINE_ID)).thenReturn(machine);
        when(machineConfig.isDev()).thenReturn(true);

        workspaceManager.removeMachineFromRuntime(machine.getId());
    }

    @Test(expectedExceptions = NullPointerException.class, expectedExceptionsMessageRegExp = "Require non-null machine id")
    public void shouldThrowNullPointerExceptionIfMachineIdIsNullWhenRemoveMachineFromRuntime()
            throws ConflictException, NotFoundException, ServerException {
        workspaceManager.removeMachineFromRuntime(null);
=======
    public void shouldCreateWorkspaceSnapshotUsingDefaultValueForAutoRestore() throws Exception {
        workspaceManager = spy(new WorkspaceManager(workspaceDao,
                                                    runtimes,
                                                    eventService,
                                                    machineManager,
                                                    userManager,
                                                    true,
                                                    false));
        final WorkspaceImpl workspace = workspaceManager.createWorkspace(createConfig(), "user123", "account");
        when(workspaceDao.get(workspace.getId())).thenReturn(workspace);
        final RuntimeDescriptor descriptor = createDescriptor(workspace, RUNNING);
        when(runtimes.get(any())).thenReturn(descriptor);

        workspaceManager.stopWorkspace(workspace.getId());

        verify(workspaceManager, timeout(2000)).createSnapshotSync(workspace.getRuntime(), workspace.getNamespace(), workspace.getId());
        verify(runtimes, timeout(2000)).stop(any());
    }

    @Test
    public void shouldStartWorkspaceFromSnapshotUsingDefaultValueForAutoRestore() throws Exception {
        workspaceManager = spy(new WorkspaceManager(workspaceDao,
                                                    runtimes,
                                                    eventService,
                                                    machineManager,
                                                    userManager,
                                                    false,
                                                    true));
        final WorkspaceImpl workspace = workspaceManager.createWorkspace(createConfig(), "user123", "account");
        when(machineManager.getSnapshots(any(), any())).thenReturn(singletonList(mock(SnapshotImpl.class)));
        when(workspaceDao.get(workspace.getId())).thenReturn(workspace);
        when(runtimes.get(any())).thenThrow(new NotFoundException(""));

        workspaceManager.startWorkspace(workspace.getId(), workspace.getConfig().getDefaultEnv(), "account");

        verify(runtimes, timeout(2000)).start(workspace, workspace.getConfig().getDefaultEnv(), true);
>>>>>>> c618895f
    }

    private RuntimeDescriptor createDescriptor(WorkspaceImpl workspace, WorkspaceStatus status) {
        final WorkspaceRuntimeImpl runtime = new WorkspaceRuntimeImpl(workspace.getConfig().getDefaultEnv());
        final String env = workspace.getConfig().getDefaultEnv();
        for (MachineConfigImpl machineConfig : workspace.getConfig()
                                                        .getEnvironment(workspace.getConfig().getDefaultEnv())
                                                        .get()
                                                        .getMachineConfigs()) {
            final MachineImpl machine = MachineImpl.builder()
                                                   .setConfig(machineConfig)
                                                   .setEnvName(env)
                                                   .setId(NameGenerator.generate("machine", 10))
                                                   .setOwner(workspace.getNamespace())
                                                   .setRuntime(new MachineRuntimeInfoImpl(emptyMap(), emptyMap(), emptyMap()))
                                                   .setWorkspaceId(workspace.getId())
                                                   .build();
            if (machineConfig.isDev()) {
                runtime.setDevMachine(machine);
            }
            runtime.getMachines().add(machine);
        }
        final RuntimeDescriptor descriptor = mock(RuntimeDescriptor.class);
        when(descriptor.getRuntimeStatus()).thenReturn(status);
        when(descriptor.getRuntime()).thenReturn(runtime);
        return descriptor;
    }

    private static WorkspaceConfigImpl createConfig() {
        final MachineConfigImpl devMachine = MachineConfigImpl.builder()
                                                              .setDev(true)
                                                              .setName("dev-machine")
                                                              .setType("docker")
                                                              .setSource(new MachineSourceImpl("location", "dockerfile"))
                                                              .setServers(asList(new ServerConfImpl("ref1",
                                                                                                    "8080",
                                                                                                    "https",
                                                                                                    "path1"),
                                                                                 new ServerConfImpl("ref2",
                                                                                                    "8081",
                                                                                                    "https",
                                                                                                    "path2")))
                                                              .setEnvVariables(singletonMap("key1", "value1"))
                                                              .build();
        return WorkspaceConfigImpl.builder()
                                  .setName("dev-workspace")
                                  .setDefaultEnv("dev-env")
                                  .setEnvironments(singletonList(new EnvironmentImpl("dev-env", null, singletonList(devMachine))))
                                  .build();
    }
}<|MERGE_RESOLUTION|>--- conflicted
+++ resolved
@@ -82,7 +82,7 @@
 public class WorkspaceManagerTest {
 
     private static final String USER_ID    = "user123";
-    private static final String MACHINE_ID = "Machine123";
+    private static final String MACHINE_ID = "machine123";
 
     @Mock
     private EventService                  eventService;
@@ -540,61 +540,6 @@
     }
 
     @Test
-<<<<<<< HEAD
-    public void shouldAddMachineToWorkspaceRuntime() throws ConflictException, NotFoundException, ServerException {
-        when(machine.getConfig()).thenReturn(machineConfig);
-        when(machine.getId()).thenReturn(MACHINE_ID);
-        when(machineManager.getMachine(MACHINE_ID)).thenReturn(machine);
-        when(machineConfig.isDev()).thenReturn(false);
-
-        workspaceManager.addMachineIntoRuntime(machine.getId());
-
-        verify(runtimes).addMachine(machine);
-    }
-
-    @Test(expectedExceptions = ConflictException.class)
-    public void shouldThrowConflictExceptionIfAddAnotherDevMachine() throws ConflictException, NotFoundException, ServerException {
-        when(machine.getConfig()).thenReturn(machineConfig);
-        when(machine.getId()).thenReturn(MACHINE_ID);
-        when(machineManager.getMachine(MACHINE_ID)).thenReturn(machine);
-        when(machineConfig.isDev()).thenReturn(true);
-
-        workspaceManager.addMachineIntoRuntime(machine.getId());
-    }
-
-    @Test(expectedExceptions = NullPointerException.class, expectedExceptionsMessageRegExp = "Require non-null machine id")
-    public void shouldThrowNullPointerExceptionIfMachineIdIsNullWhenAddMachineIntoRuntime()
-            throws ConflictException, NotFoundException, ServerException {
-        workspaceManager.addMachineIntoRuntime(null);
-    }
-
-    @Test
-    public void shouldRemoveMachineFromWorkspaceRuntime() throws ConflictException, NotFoundException, ServerException {
-        when(machine.getConfig()).thenReturn(machineConfig);
-        when(machine.getId()).thenReturn(MACHINE_ID);
-        when(machineManager.getMachine(MACHINE_ID)).thenReturn(machine);
-        when(machineConfig.isDev()).thenReturn(false);
-
-        workspaceManager.removeMachineFromRuntime(machine.getId());
-
-        verify(runtimes).removeMachine(machine);
-    }
-
-    @Test(expectedExceptions = ConflictException.class)
-    public void shouldThrowConflictExceptionIfRemoveDevMachine() throws ConflictException, NotFoundException, ServerException {
-        when(machine.getConfig()).thenReturn(machineConfig);
-        when(machine.getId()).thenReturn(MACHINE_ID);
-        when(machineManager.getMachine(MACHINE_ID)).thenReturn(machine);
-        when(machineConfig.isDev()).thenReturn(true);
-
-        workspaceManager.removeMachineFromRuntime(machine.getId());
-    }
-
-    @Test(expectedExceptions = NullPointerException.class, expectedExceptionsMessageRegExp = "Require non-null machine id")
-    public void shouldThrowNullPointerExceptionIfMachineIdIsNullWhenRemoveMachineFromRuntime()
-            throws ConflictException, NotFoundException, ServerException {
-        workspaceManager.removeMachineFromRuntime(null);
-=======
     public void shouldCreateWorkspaceSnapshotUsingDefaultValueForAutoRestore() throws Exception {
         workspaceManager = spy(new WorkspaceManager(workspaceDao,
                                                     runtimes,
@@ -631,7 +576,62 @@
         workspaceManager.startWorkspace(workspace.getId(), workspace.getConfig().getDefaultEnv(), "account");
 
         verify(runtimes, timeout(2000)).start(workspace, workspace.getConfig().getDefaultEnv(), true);
->>>>>>> c618895f
+    }
+
+    @Test
+    public void shouldAddMachineToWorkspaceRuntime() throws ConflictException, NotFoundException, ServerException {
+        when(machine.getConfig()).thenReturn(machineConfig);
+        when(machine.getId()).thenReturn(MACHINE_ID);
+        when(machineManager.getMachine(MACHINE_ID)).thenReturn(machine);
+        when(machineConfig.isDev()).thenReturn(false);
+
+        workspaceManager.addMachineIntoRuntime(machine.getId());
+
+        verify(runtimes).addMachine(machine);
+    }
+
+    @Test(expectedExceptions = ConflictException.class)
+    public void shouldThrowConflictExceptionIfAddAnotherDevMachine() throws ConflictException, NotFoundException, ServerException {
+        when(machine.getConfig()).thenReturn(machineConfig);
+        when(machine.getId()).thenReturn(MACHINE_ID);
+        when(machineManager.getMachine(MACHINE_ID)).thenReturn(machine);
+        when(machineConfig.isDev()).thenReturn(true);
+
+        workspaceManager.addMachineIntoRuntime(machine.getId());
+    }
+
+    @Test(expectedExceptions = NullPointerException.class, expectedExceptionsMessageRegExp = "Require non-null machine id")
+    public void shouldThrowNullPointerExceptionIfMachineIdIsNullWhenAddMachineIntoRuntime()
+            throws ConflictException, NotFoundException, ServerException {
+        workspaceManager.addMachineIntoRuntime(null);
+    }
+
+    @Test
+    public void shouldRemoveMachineFromWorkspaceRuntime() throws ConflictException, NotFoundException, ServerException {
+        when(machine.getConfig()).thenReturn(machineConfig);
+        when(machine.getId()).thenReturn(MACHINE_ID);
+        when(machineManager.getMachine(MACHINE_ID)).thenReturn(machine);
+        when(machineConfig.isDev()).thenReturn(false);
+
+        workspaceManager.removeMachineFromRuntime(machine.getId());
+
+        verify(runtimes).removeMachine(machine);
+    }
+
+    @Test(expectedExceptions = ConflictException.class)
+    public void shouldThrowConflictExceptionIfRemoveDevMachine() throws ConflictException, NotFoundException, ServerException {
+        when(machine.getConfig()).thenReturn(machineConfig);
+        when(machine.getId()).thenReturn(MACHINE_ID);
+        when(machineManager.getMachine(MACHINE_ID)).thenReturn(machine);
+        when(machineConfig.isDev()).thenReturn(true);
+
+        workspaceManager.removeMachineFromRuntime(machine.getId());
+    }
+
+    @Test(expectedExceptions = NullPointerException.class, expectedExceptionsMessageRegExp = "Require non-null machine id")
+    public void shouldThrowNullPointerExceptionIfMachineIdIsNullWhenRemoveMachineFromRuntime()
+            throws ConflictException, NotFoundException, ServerException {
+        workspaceManager.removeMachineFromRuntime(null);
     }
 
     private RuntimeDescriptor createDescriptor(WorkspaceImpl workspace, WorkspaceStatus status) {
