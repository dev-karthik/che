--- conflicted
+++ resolved
@@ -561,7 +561,7 @@
         if (!usersWorkspace.getNamespace().equals(userId)) {
             throw new ForbiddenException("User '" + userId + "' doesn't have access to '" + usersWorkspace.getId() + "' workspace");
         }
-        validateWorkspace(usersWorkspace, path);
+        excludeProjectsWithoutLocation(usersWorkspace, path);
         final Factory factory = newDto(Factory.class).withWorkspace(asDto(usersWorkspace.getConfig())).withV("4.0");
         return Response.ok(factory, APPLICATION_JSON)
                        .header(CONTENT_DISPOSITION, "attachment; filename=factory.json")
@@ -590,14 +590,10 @@
     }
 
     /**
-     * Checks if it is possible to create the factory from specified the user's workspace,
-     * in case when it impossible {@link BadRequestException} will be thrown.
-     */
-<<<<<<< HEAD
-    private void validateWorkspace(UsersWorkspaceImpl usersWorkspace, String projectPath) throws BadRequestException {
-=======
+     * Filters workspace projects, removes projects which don't have location set.
+     * If all workspace projects don't have location throws {@link BadRequestException}.
+     */
     private void excludeProjectsWithoutLocation(WorkspaceImpl usersWorkspace, String projectPath) throws BadRequestException {
->>>>>>> 816d87f4
         final boolean notEmptyPath = projectPath != null;
         //Condition for sifting valid project in user's workspace
         Predicate<ProjectConfigImpl> predicate = projectConfig -> !(notEmptyPath && !projectPath.equals(projectConfig.getPath()))
@@ -614,6 +610,7 @@
             throw new BadRequestException("Unable to create factory from this workspace, " +
                                           "because it does not contains projects with source storage set and/or specified path");
         }
+        usersWorkspace.getConfig().setProjects(filtered);
     }
 
     /**
