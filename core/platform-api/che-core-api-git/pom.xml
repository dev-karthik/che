--- conflicted
+++ resolved
@@ -83,17 +83,10 @@
             <artifactId>che-core-commons-lang</artifactId>
         </dependency>
         <dependency>
-<<<<<<< HEAD
-=======
-            <groupId>org.eclipse.che.core</groupId>
-            <artifactId>che-core-vfs-impl</artifactId>
-        </dependency>
-        <dependency>
             <groupId>org.everrest</groupId>
             <artifactId>everrest-websockets</artifactId>
         </dependency>
         <dependency>
->>>>>>> 8a45991c
             <groupId>org.slf4j</groupId>
             <artifactId>slf4j-api</artifactId>
         </dependency>
