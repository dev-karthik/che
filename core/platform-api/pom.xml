--- conflicted
+++ resolved
@@ -23,13 +23,6 @@
     <packaging>pom</packaging>
     <name>Che Core :: API :: Parent</name>
     <modules>
-<<<<<<< HEAD
-        <module>che-core-api-dto</module>
-        <module>che-core-api-dto-maven-plugin</module>
-        <module>che-core-api-core</module>
-=======
-        <module>che-core-api-vfs</module>
->>>>>>> e92b01f9
         <module>che-core-api-workspace</module>
         <module>che-core-api-user</module>
         <module>che-core-api-project</module>
