/*******************************************************************************
 * Copyright (c) 2000, 2005 IBM Corporation and others.
 * All rights reserved. This program and the accompanying materials
 * are made available under the terms of the Eclipse Public License v1.0
 * which accompanies this distribution, and is available at
 * http://www.eclipse.org/legal/epl-v10.html
 *
 * Contributors:
 *     IBM Corporation - initial API and implementation
 *******************************************************************************/
package org.eclipse.che.ide.jseditor.client.reconciler;

import org.eclipse.che.ide.api.text.TypedRegion;

/** A dirty region describes a document range which has been changed. */
public class DirtyRegion implements TypedRegion {

    /** Identifies an insert operation. */
    final static public String INSERT = "__insert"; //$NON-NLS-1$

    /** Identifies a remove operation. */
    final static public String REMOVE = "__remove"; //$NON-NLS-1$

    /** The region's offset. */
    private int fOffset;

    /** The region's length. */
    private int fLength;

    /** Indicates the type of the applied change. */
    private String fType;

    /** The text which has been inserted. */
    private String fText;

    /**
     * Creates a new dirty region.
     *
     * @param offset
     *         the offset within the document where the change occurred
     * @param length
     *         the length of the text within the document that changed
     * @param type
     *         the type of change that this region represents: {@link #INSERT} {@link #REMOVE}
     * @param text
     *         the substitution text
     */
    public DirtyRegion(int offset, int length, String type, String text) {
        fOffset = offset;
        fLength = length;
        fType = normalizeTypeValue(type);
        fText = text;
    }

    /**
     * Computes the normalized type value to ensure that the implementation can use object identity rather than equality.
     *
     * @param type
     *         the type value
     * @return the normalized type value or <code>null</code>
     * @since 3.1
     */
    private String normalizeTypeValue(String type) {
        if (INSERT.equals(type))
            return INSERT;
        if (REMOVE.equals(type))
            return REMOVE;
        return null;
    }

    /** Returns the offset of the region. */
    public int getOffset() {
        return fOffset;
    }

    /** Returns the length of the region. */
    public int getLength() {
        return fLength;
    }

<<<<<<< HEAD
    /*
     * @see ITypedRegion#getProjectType
     */
=======
    /** Returns the content type of the region. */
>>>>>>> cfd5c22d
    public String getType() {
        return fType;
    }

    /**
     * Returns the text that changed as part of the region change.
     *
     * @return the changed text
     */
    public String getText() {
        return fText;
    }

    /**
     * Modify the receiver so that it encompasses the region specified by the dirty region.
     *
     * @param dr
     *         the dirty region with which to merge
     */
    void mergeWith(DirtyRegion dr) {
        int start = Math.min(fOffset, dr.fOffset);
        int end = Math.max(fOffset + fLength, dr.fOffset + dr.fLength);
        fOffset = start;
        fLength = end - start;
        fText = (dr.fText == null ? fText : (fText == null) ? dr.fText : fText + dr.fText);
    }
}<|MERGE_RESOLUTION|>--- conflicted
+++ resolved
@@ -78,13 +78,7 @@
         return fLength;
     }
 
-<<<<<<< HEAD
-    /*
-     * @see ITypedRegion#getProjectType
-     */
-=======
     /** Returns the content type of the region. */
->>>>>>> cfd5c22d
     public String getType() {
         return fType;
     }
