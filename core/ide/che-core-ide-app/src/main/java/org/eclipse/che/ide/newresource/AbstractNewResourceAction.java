--- conflicted
+++ resolved
@@ -12,18 +12,8 @@
 
 import com.google.web.bindery.event.shared.EventBus;
 
-<<<<<<< HEAD
-import org.eclipse.che.api.analytics.client.logger.AnalyticsEventLogger;
 import org.eclipse.che.api.promises.client.Operation;
 import org.eclipse.che.api.promises.client.OperationException;
-=======
-import org.eclipse.che.api.git.gwt.client.GitServiceClient;
-import org.eclipse.che.api.project.gwt.client.ProjectServiceClient;
-import org.eclipse.che.api.project.shared.dto.ItemReference;
-import org.eclipse.che.api.promises.client.Function;
-import org.eclipse.che.api.promises.client.FunctionException;
-import org.eclipse.che.api.workspace.shared.dto.ProjectConfigDto;
->>>>>>> 84e3855c
 import org.eclipse.che.commons.annotation.Nullable;
 import org.eclipse.che.ide.CoreLocalizationConstant;
 import org.eclipse.che.ide.api.action.AbstractPerspectiveAction;
@@ -60,8 +50,6 @@
 public abstract class AbstractNewResourceAction extends AbstractPerspectiveAction {
     private final   InputValidator           fileNameValidator;
     protected final String                   title;
-<<<<<<< HEAD
-    protected final AnalyticsEventLogger     eventLogger;
     protected final DialogFactory            dialogFactory;
     protected final CoreLocalizationConstant coreLocalizationConstant;
     protected final EventBus                 eventBus;
@@ -82,37 +70,6 @@
         this.eventBus = eventBus;
         this.appContext = appContext;
         this.fileNameValidator = new FileNameValidator();
-=======
-    protected       ProjectServiceClient     projectServiceClient;
-    protected       DtoUnmarshallerFactory   dtoUnmarshallerFactory;
-    protected       DialogFactory            dialogFactory;
-    protected       CoreLocalizationConstant coreLocalizationConstant;
-    protected       ProjectExplorerPresenter projectExplorer;
-
-    @Inject
-    private AppContext               appContext;
-    @Inject
-    private GitServiceClient         gitServiceClient;
-    @Inject
-    private NotificationManager      notificationManager;
-    @Inject
-    private CoreLocalizationConstant localizationConstant;
-
-    /**
-     * Creates new action.
-     *
-     * @param title
-     *         action's title
-     * @param description
-     *         action's description
-     * @param svgIcon
-     *         action's SVG icon
-     */
-    public AbstractNewResourceAction(String title, String description, @Nullable SVGResource svgIcon) {
-        super(Arrays.asList(PROJECT_PERSPECTIVE_ID), title, description, null, svgIcon);
-        fileNameValidator = new FileNameValidator();
-        folderNameValidator = new FolderNameValidator();
->>>>>>> 84e3855c
         this.title = title;
     }
 
@@ -170,51 +127,6 @@
         return "";
     }
 
-<<<<<<< HEAD
-=======
-    /** Returns parent for creating new item or {@code null} if resource can not be created. */
-    @Nullable
-    protected ResourceBasedNode<?> getResourceBasedNode() {
-        Selection<?> selection = projectExplorer.getSelection();
-
-        //we should be sure that user selected single element to work with it
-        if (selection == null || selection.isEmpty()) {
-            return null;
-        }
-
-        Object o = selection.getHeadElement();
-
-        if (o instanceof ResourceBasedNode<?>) {
-            ResourceBasedNode<?> node = (ResourceBasedNode<?>)o;
-            //it may be file node, so we should take parent node
-            if (node.isLeaf() && isResourceAndStorableNode(node.getParent())) {
-                return (ResourceBasedNode<?>)node.getParent();
-            }
-
-            return isResourceAndStorableNode(node) ? node : null;
-        }
-
-        return null;
-    }
-
-    protected boolean isResourceAndStorableNode(@Nullable Node node) {
-        return node != null && node instanceof ResourceBasedNode<?> && node instanceof HasStorablePath;
-    }
-
-    @Inject
-    private void init(ProjectServiceClient projectServiceClient,
-                      DtoUnmarshallerFactory dtoUnmarshallerFactory,
-                      DialogFactory dialogFactory,
-                      CoreLocalizationConstant coreLocalizationConstant,
-                      ProjectExplorerPresenter projectExplorer) {
-        this.projectServiceClient = projectServiceClient;
-        this.dtoUnmarshallerFactory = dtoUnmarshallerFactory;
-        this.dialogFactory = dialogFactory;
-        this.coreLocalizationConstant = coreLocalizationConstant;
-        this.projectExplorer = projectExplorer;
-    }
-
->>>>>>> 84e3855c
     private class FileNameValidator implements InputValidator {
         @Nullable
         @Override
