--- conflicted
+++ resolved
@@ -40,13 +40,6 @@
     /** {@inheritDoc} */
     @Override
     public void actionPerformed(ActionEvent e) {
-<<<<<<< HEAD
-        eventLogger.log(this);
-=======
-
-        List<VirtualFile> toClose = new ArrayList<>();
-
->>>>>>> 84e3855c
         for (EditorPartPresenter editor : editorAgent.getOpenedEditors()) {
             eventBus.fireEvent(new FileEvent(editor.getEditorInput().getFile(), CLOSE));
         }
