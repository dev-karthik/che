/*******************************************************************************
 * Copyright (c) 2012-2016 Codenvy, S.A.
 * All rights reserved. This program and the accompanying materials
 * are made available under the terms of the Eclipse Public License v1.0
 * which accompanies this distribution, and is available at
 * http://www.eclipse.org/legal/epl-v10.html
 *
 * Contributors:
 *   Codenvy, S.A. - initial API and implementation
 *******************************************************************************/
package org.eclipse.che.ide.actions;

import com.google.inject.Inject;
import com.google.inject.Singleton;

import org.eclipse.che.commons.annotation.Nullable;
import org.eclipse.che.ide.CoreLocalizationConstant;
import org.eclipse.che.ide.Resources;
import org.eclipse.che.ide.api.action.AbstractPerspectiveAction;
import org.eclipse.che.ide.api.action.ActionEvent;
import org.eclipse.che.ide.api.app.AppContext;
import org.eclipse.che.ide.api.resources.Resource;
import org.eclipse.che.ide.resource.Path;
import org.eclipse.che.ide.ui.dialogs.DialogFactory;
import org.eclipse.che.ide.ui.dialogs.InputCallback;
import org.eclipse.che.ide.ui.dialogs.input.InputDialog;
import org.eclipse.che.ide.ui.dialogs.input.InputValidator;
import org.eclipse.che.ide.util.NameUtils;

import javax.validation.constraints.NotNull;

import static com.google.common.base.Preconditions.checkState;
import static java.util.Collections.singletonList;
import static org.eclipse.che.ide.api.resources.Resource.FILE;
import static org.eclipse.che.ide.api.resources.Resource.FOLDER;
import static org.eclipse.che.ide.api.resources.Resource.PROJECT;
import static org.eclipse.che.ide.workspace.perspectives.project.ProjectPerspective.PROJECT_PERSPECTIVE_ID;

/**
 * Rename selected resource in the application context.
 *
 * @author Artem Zatsarynnyi
 * @author Vlad Zhukovskyi
 * @see AppContext#getResource()
 */
@Singleton
public class RenameItemAction extends AbstractPerspectiveAction {
    private final CoreLocalizationConstant localization;
    private final DialogFactory            dialogFactory;
    private final AppContext               appContext;

    @Inject
    public RenameItemAction(Resources resources,
<<<<<<< HEAD
                            AnalyticsEventLogger eventLogger,
=======
                                  SelectionAgent selectionAgent,
>>>>>>> 84e3855c
                            CoreLocalizationConstant localization,
                            DialogFactory dialogFactory,
                            AppContext appContext) {
        super(singletonList(PROJECT_PERSPECTIVE_ID),
              localization.renameItemActionText(),
              localization.renameItemActionDescription(),
              null,
              resources.rename());
<<<<<<< HEAD
        this.eventLogger = eventLogger;
=======
        this.selectionAgent = selectionAgent;
>>>>>>> 84e3855c
        this.localization = localization;
        this.dialogFactory = dialogFactory;
        this.appContext = appContext;
    }

    /** {@inheritDoc} */
    @Override
    public void actionPerformed(ActionEvent e) {


        final Resource resource = appContext.getResource();

        checkState(resource != null, "Null resource occurred");

        final String resourceName = resource.getName();
        final int selectionLength = resourceName.indexOf('.') >= 0 ? resourceName.lastIndexOf('.') : resourceName.length();
        final InputValidator validator;
        final String dialogTitle;

        if (resource.getResourceType() == FILE) {
            validator = new FileNameValidator(resourceName);
            dialogTitle = localization.renameFileDialogTitle(resourceName);
        } else if (resource.getResourceType() == FOLDER) {
            validator = new FolderNameValidator(resourceName);
            dialogTitle = localization.renameFolderDialogTitle(resourceName);
        } else if (resource.getResourceType() == PROJECT) {
            validator = new ProjectNameValidator(resourceName);
            dialogTitle = localization.renameProjectDialogTitle(resourceName);
        } else {
            throw new IllegalStateException("Not a resource");
        }

        final InputCallback inputCallback = new InputCallback() {
            @Override
            public void accepted(final String value) {
                //we shouldn't perform renaming file with the same name
                if (!value.trim().equals(resourceName)) {
                    final Path destination = resource.getLocation().parent().append(value);
                    resource.move(destination);
                }
            }
        };

        InputDialog inputDialog = dialogFactory.createInputDialog(dialogTitle,
                                                                  localization.renameDialogNewNameLabel(),
                                                                  resource.getName(), 0, selectionLength, inputCallback, null);
        inputDialog.withValidator(validator);
        inputDialog.show();
    }

    /** {@inheritDoc} */
    @Override
    public void updateInPerspective(@NotNull ActionEvent e) {
        final Resource[] resources = appContext.getResources();

        e.getPresentation().setVisible(true);
        e.getPresentation().setEnabled(resources != null && resources.length == 1 && appContext.getCurrentUser().isUserPermanent());
    }

    private abstract class AbstractNameValidator implements InputValidator {
        private final String selfName;

        public AbstractNameValidator(final String selfName) {
            this.selfName = selfName;
        }

        @Override
        public Violation validate(String value) {
            if (value.trim().equals(selfName)) {
                return new Violation() {
                    @Override
                    public String getMessage() {
                        return "";
                    }

                    @Override
                    public String getCorrectedValue() {
                        return null;
                    }
                };
            }

            return isValidName(value);
        }

        public abstract Violation isValidName(String value);
    }

    private class FileNameValidator extends AbstractNameValidator {

        public FileNameValidator(String selfName) {
            super(selfName);
        }

        @Override
        public Violation isValidName(String value) {
            if (!NameUtils.checkFileName(value)) {
                return new Violation() {
                    @Override
                    public String getMessage() {
                        return localization.invalidName();
                    }

                    @Nullable
                    @Override
                    public String getCorrectedValue() {
                        return null;
                    }
                };
            }
            return null;
        }
    }

    private class FolderNameValidator extends AbstractNameValidator {

        public FolderNameValidator(String selfName) {
            super(selfName);
        }

        @Override
        public Violation isValidName(String value) {
            if (!NameUtils.checkFolderName(value)) {
                return new Violation() {
                    @Override
                    public String getMessage() {
                        return localization.invalidName();
                    }

                    @Nullable
                    @Override
                    public String getCorrectedValue() {
                        return null;
                    }
                };
            }
            return null;
        }
    }

    private class ProjectNameValidator extends AbstractNameValidator {

        public ProjectNameValidator(String selfName) {
            super(selfName);
        }

        @Override
        public Violation isValidName(String value) {
            final String correctValue = value.contains(" ") ? value.replaceAll(" ", "-") : null;
            final String errormessage = !NameUtils.checkFileName(value) ? localization.invalidName() : null;
            if (correctValue != null || errormessage != null) {
                return new Violation() {
                    @Override
                    public String getMessage() {
                        return errormessage;
                    }

                    @Nullable
                    @Override
                    public String getCorrectedValue() {
                        return correctValue;
                    }
                };
            }
            return null;
        }
    }
}<|MERGE_RESOLUTION|>--- conflicted
+++ resolved
@@ -51,11 +51,6 @@
 
     @Inject
     public RenameItemAction(Resources resources,
-<<<<<<< HEAD
-                            AnalyticsEventLogger eventLogger,
-=======
-                                  SelectionAgent selectionAgent,
->>>>>>> 84e3855c
                             CoreLocalizationConstant localization,
                             DialogFactory dialogFactory,
                             AppContext appContext) {
@@ -64,11 +59,6 @@
               localization.renameItemActionDescription(),
               null,
               resources.rename());
-<<<<<<< HEAD
-        this.eventLogger = eventLogger;
-=======
-        this.selectionAgent = selectionAgent;
->>>>>>> 84e3855c
         this.localization = localization;
         this.dialogFactory = dialogFactory;
         this.appContext = appContext;
