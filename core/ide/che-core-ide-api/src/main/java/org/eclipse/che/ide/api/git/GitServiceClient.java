/*******************************************************************************
 * Copyright (c) 2012-2016 Codenvy, S.A.
 * All rights reserved. This program and the accompanying materials
 * are made available under the terms of the Eclipse Public License v1.0
 * which accompanies this distribution, and is available at
 * http://www.eclipse.org/legal/epl-v10.html
 *
 * Contributors:
 *   Codenvy, S.A. - initial API and implementation
 *******************************************************************************/
package org.eclipse.che.ide.api.git;

import org.eclipse.che.api.git.shared.Branch;
import org.eclipse.che.api.git.shared.CheckoutRequest;
import org.eclipse.che.api.git.shared.Commiters;
import org.eclipse.che.api.git.shared.DiffRequest.DiffType;
import org.eclipse.che.api.git.shared.GitUrlVendorInfo;
import org.eclipse.che.api.git.shared.LogResponse;
import org.eclipse.che.api.git.shared.MergeResult;
import org.eclipse.che.api.git.shared.PullResponse;
import org.eclipse.che.api.git.shared.PushResponse;
import org.eclipse.che.api.git.shared.Remote;
import org.eclipse.che.api.git.shared.RepoInfo;
import org.eclipse.che.api.git.shared.ResetRequest;
import org.eclipse.che.api.git.shared.Revision;
import org.eclipse.che.api.git.shared.ShowFileContentResponse;
import org.eclipse.che.api.git.shared.Status;
import org.eclipse.che.api.git.shared.StatusFormat;
import org.eclipse.che.ide.api.machine.DevMachine;
import org.eclipse.che.api.promises.client.Promise;
import org.eclipse.che.api.workspace.shared.dto.ProjectConfigDto;
import org.eclipse.che.commons.annotation.Nullable;
import org.eclipse.che.ide.resource.Path;
import org.eclipse.che.ide.rest.AsyncRequestCallback;
import org.eclipse.che.ide.websocket.WebSocketException;
import org.eclipse.che.ide.websocket.rest.RequestCallback;

import java.util.List;
import java.util.Map;

/**
 * Service contains methods for working with Git repository from client side.
 *
 * @author Ann Zhuleva
 */
public interface GitServiceClient {

    /**
     * Add changes to Git index (temporary storage). Sends request over WebSocket.
     *
     * @param workspaceId
     *         id of current workspace
     * @param projectConfig
     *         project (root of GIT repository)
     * @param update
     *         if <code>true</code> then never stage new files, but stage modified new contents of tracked files and remove files from
     *         the index if the corresponding files in the working tree have been removed
     * @param filePattern
     *         pattern of the files to be added, default is "." (all files are added)
     * @param callback
     *         callback
     * @throws WebSocketException
     * @deprecated use {@link #add(String, Path, boolean, Path[])}
     */
    void add(DevMachine devMachine,
             ProjectConfigDto projectConfig,
             boolean update,
             List<String> filePattern,
             RequestCallback<Void> callback) throws WebSocketException;

    Promise<Void> add(DevMachine devMachine, Path project, boolean update, Path[] paths);

    /**
     * Fetch changes from remote repository to local one (sends request over WebSocket).
     *
     * @param workspaceId
     *         id of current workspace
     * @param project
     *         project root of GIT repository
     * @param remote
     *         remote repository's name
     * @param refspec
     *         list of refspec to fetch.
     *         <p/>
     *         Expected form is:
     *         <ul>
     *         <li>refs/heads/featured:refs/remotes/origin/featured - branch 'featured' from remote repository will be fetched to
     *         'refs/remotes/origin/featured'.</li>
     *         <li>featured - remote branch name.</li>
     *         </ul>
     * @param removeDeletedRefs
     *         if <code>true</code> then delete removed refs from local repository
     * @param callback
     *         callback
     * @throws WebSocketException
     * @deprecated use {@link #fetch(String, Path, String, List, boolean)}
     */
    @Deprecated
    void fetch(DevMachine devMachine,
               ProjectConfigDto project,
               String remote,
               List<String> refspec,
               boolean removeDeletedRefs,
               RequestCallback<String> callback) throws WebSocketException;

    Promise<Void> fetch(DevMachine devMachine, Path project, String remote, List<String> refspec, boolean removeDeletedRefs);

    /**
     * Get the list of the branches. For now, all branches cannot be returned at once, so the parameter <code>remote</code> tells to get
     * remote branches if <code>true</code> or local ones (if <code>false</code>).
     *
     * @param workspaceId
     *         id of current workspace
     * @param project
     *         project (root of GIT repository)
     * @param mode
     *         get remote branches
     * @param callback
     * @deprecated use {@link #branchList(String, Path, String)}
     */
    @Deprecated
    void branchList(DevMachine devMachine,
                    ProjectConfigDto project,
                    @Nullable String mode,
                    AsyncRequestCallback<List<Branch>> callback);

    Promise<List<Branch>> branchList(DevMachine devMachine, Path project, String mode);

    /**
     * Delete branch.
     *
     * @param workspaceId
     *         id of current workspace
     * @param project
     *         project (root of GIT repository)
     * @param name
     *         name of the branch to delete
     * @param force
     *         force if <code>true</code> delete branch {@code name} even if it is not fully merged
     * @param callback
     * @deprecated use {@link #branchDelete(String, Path, String, boolean)}
     */
    @Deprecated
    void branchDelete(DevMachine devMachine,
                      ProjectConfigDto project,
                      String name,
                      boolean force,
                      AsyncRequestCallback<String> callback);

    Promise<Void> branchDelete(DevMachine devMachine, Path project, String name, boolean force);

    /**
     * Checkout the branch with pointed name.
     *
     * @param workspaceId
     *         id of current workspace
     * @param project
     *         project (root of GIT repository)
     * @param oldName
     *         branch's current name
     * @param newName
     *         branch's new name
     * @param callback
     * @deprecated use {@link #branchRename(String, Path, String, String)}
     */
    @Deprecated
    void branchRename(DevMachine devMachine,
                      ProjectConfigDto project,
                      String oldName,
                      String newName,
                      AsyncRequestCallback<String> callback);

    Promise<Void> branchRename(DevMachine devMachine, Path project, String oldName, String newName);

    /**
     * Create new branch with pointed name.
     *
     * @param workspaceId
     *         id of current workspace
     * @param project
     *         project (root of GIT repository)
     * @param name
     *         new branch's name
     * @param startPoint
     *         name of a commit at which to start the new branch
     * @param callback
     */
    @Deprecated
    void branchCreate(DevMachine devMachine,
                      ProjectConfigDto project,
                      String name,
                      @Nullable String startPoint,
                      AsyncRequestCallback<Branch> callback);

    Promise<Branch> branchCreate(DevMachine devMachine, Path project, String name, String startPoint);

    /**
     * Checkout the branch with pointed name.
     * @deprecated {@link #checkout(String, Path, String, String, boolean, Path[], boolean)}
     */
    @Deprecated
    void checkout(DevMachine devMachine,
                  ProjectConfigDto project,
                  CheckoutRequest checkoutRequest,
                  AsyncRequestCallback<String> callback);

    Promise<Void> checkout(DevMachine devMachine, Path project, CheckoutRequest request);

    /**
     * Get the list of remote repositories for pointed by {@code projectConfig} parameter one.
     *
     * @param workspaceId
     *         id of current workspace
     * @param projectConfig
     *         project (root of GIT repository)
     * @param remoteName
     *         remote repository's name
     * @param verbose
     *         If <code>true</code> show remote url and name otherwise show remote name
     * @param callback
     *
     * @deprecated instead of this method should use {@link GitServiceClient#remoteList(String, ProjectConfigDto, String, boolean)}
     */
    void remoteList(DevMachine devMachine,
                    ProjectConfigDto projectConfig,
                    @Nullable String remoteName,
                    boolean verbose,
                    AsyncRequestCallback<List<Remote>> callback);

    /**
     * Get the list of remote repositories for pointed by {@code projectConfig} parameter one.
     *
     * @param workspaceId
     *         id of current workspace
     * @param projectConfig
     *         project (root of GIT repository)
     * @param remoteName
     *         remote repository's name. Can be null in case when it is need to fetch all {@link Remote}
     * @param verbose
     *         If <code>true</code> show remote url and name otherwise show remote name
     * @return a promise that provides list {@link Remote} repositories for the {@code workspaceId}, {@code projectConfig},
     *         {@code remoteName}, {@code verbose} or rejects with an error.
     * @deprecated use {@link #remoteList(String, Path, String, boolean)}
     */
    @Deprecated
    Promise<List<Remote>> remoteList(DevMachine devMachine, ProjectConfigDto projectConfig, @Nullable String remoteName, boolean verbose);

    Promise<List<Remote>> remoteList(DevMachine devMachine, Path project, String remote, boolean verbose);

    /**
     * Adds remote repository to the list of remote repositories.
     *
     * @param workspaceId
     *         id of current workspace
     * @param project
     *         project (root of GIT repository)
     * @param name
     *         remote repository's name
     * @param url
     *         remote repository's URL
     * @param callback
     */
    void remoteAdd(DevMachine devMachine,
                   ProjectConfigDto project,
                   String name,
                   String url,
                   AsyncRequestCallback<String> callback);

    /**
     * Deletes the pointed(by name) remote repository from the list of repositories.
     *
     * @param workspaceId
     *         id of current workspace
     * @param project
     *         project (root of GIT repository)
     * @param name
     *         remote repository name to delete
     * @param callback
     * @deprecated use {@link #remoteDelete(String, Path, String)}
     */
    @Deprecated
    void remoteDelete(DevMachine devMachine,
                      ProjectConfigDto project,
                      String name,
                      AsyncRequestCallback<String> callback);

    Promise<Void> remoteDelete(DevMachine devMachine, Path project, String name);

    /**
     * Remove items from the working tree and the index.
     *
     * @param workspaceId
     *         id of current workspace
     * @param project
     *         project (root of GIT repository)
     * @param items
     *         items to remove
     * @param cached
     *         is for removal only from index
     * @param callback
     */
    @Deprecated
    void remove(DevMachine devMachine, ProjectConfigDto project, List<String> items, boolean cached, AsyncRequestCallback<String> callback);

    Promise<Void> remove(DevMachine devMachine, Path project, Path[] items, boolean cached);

    /**
     * Reset current HEAD to the specified state. There two types of the reset: <br>
     * 1. Reset files in index - content of files is untouched. Typically it is useful to remove from index mistakenly added files.<br>
     * <code>git reset [paths]</code> is the opposite of <code>git add [paths]</code>. 2. Reset the current branch head to [commit] and
     * possibly updates the index (resetting it to the tree of [commit]) and the working tree depending on [mode].
     *
     * @param workspaceId
     *         id of current workspace
     * @param project
     *         project (root of GIT repository)
     * @param commit
     *         commit to which current head should be reset
     * @param resetType
     *         type of the reset
     * @param filePattern
     *         pattern of the files to reset the index. If <code>null</code> then reset the current branch head to [commit],
     *         else reset received files in index.
     * @param callback
     * @deprecated use {@link #reset(String, Path, String, ResetRequest.ResetType, Path[])}
     */
    @Deprecated
    void reset(DevMachine devMachine,
               ProjectConfigDto project,
               String commit,
               @Nullable ResetRequest.ResetType resetType,
               @Nullable List<String> filePattern,
               AsyncRequestCallback<Void> callback);

    Promise<Void> reset(DevMachine devMachine, Path project, String commit, ResetRequest.ResetType resetType, Path[] files);

    /**
     * Initializes new Git repository (over WebSocket).
     *
     * @param workspaceId
     *         id of current workspace
     * @param project
     *         project (root of GIT repository)
     * @param bare
     *         to create bare repository or not
     * @param callback
     *         callback
     *         @deprecated use {@link #init(String, Path, boolean)}
     */
    @Deprecated
    void init(DevMachine devMachine, ProjectConfigDto project, boolean bare, RequestCallback<Void> callback) throws WebSocketException;

    Promise<Void> init(DevMachine devMachine, Path project, boolean bare);

    /**
     * Pull (fetch and merge) changes from remote repository to local one (sends request over WebSocket).
     *
     * @param workspaceId
     *         id of current workspace
     * @param project
     *         project (root of GIT repository)
     * @param refSpec
     *         list of refspec to fetch.
     *         <p/>
     *         Expected form is:
     *         <ul>
     *         <li>refs/heads/featured:refs/remotes/origin/featured - branch 'featured' from remote repository will be fetched to
     *         'refs/remotes/origin/featured'.</li>
     *         <li>featured - remote branch name.</li>
     *         </ul>
     * @param remote
     *         remote remote repository's name
     * @param callback
     *         callback
     * @throws WebSocketException
     * @deprecated use {@link #pull(String, Path, String, String)}
     */
    @Deprecated
    void pull(DevMachine devMachine,
              ProjectConfigDto project,
              String refSpec,
              String remote,
              AsyncRequestCallback<PullResponse> callback);

    Promise<PullResponse> pull(DevMachine devMachine, Path project, String refSpec, String remote);

    /**
     * Push changes from local repository to remote one (sends request over WebSocket).
     *
     * @param workspaceId
     *         id of current workspace
     * @param project
     *         project
     * @param refSpec
     *         list of refspec to push
     * @param remote
     *         remote repository name or url
     * @param force
     *         push refuses to update a remote ref that is not an ancestor of the local ref used to overwrite it. If <code>true</code>
     *         disables the check. This can cause the remote repository to lose commits
     * @param callback
     *         callback
     * @throws WebSocketException
     * @deprecated use {@link #push(String, ProjectConfigDto, List, String , boolean)}
     */
    @Deprecated
    void push(DevMachine devMachine,
              ProjectConfigDto project,
              List<String> refSpec,
              String remote, boolean force,
              AsyncRequestCallback<PushResponse> callback);


    /**
     * Push changes from local repository to remote one (sends request over WebSocket).
     *
     * @param wsId
     *         id of current workspace
     * @param project
     *         project
     * @param refSpec
     *         list of refspec to push
     * @param remote
     *         remote repository name or url
     * @param force
     *         push refuses to update a remote ref that is not an ancestor of the local ref used to overwrite it. If <code>true</code>
     *         disables the check. This can cause the remote repository to lose commits
     * @deprecated use {@link #push(String, Path, List, String, boolean)}
     */
    @Deprecated
    Promise<PushResponse> push(DevMachine devMachine,
                               ProjectConfigDto project,
                               List<String> refSpec,
                               String remote,
                               boolean force);

    Promise<PushResponse> push(DevMachine devMachine, Path project, List<String> refSpec, String remote, boolean force);

    /**
     * Clones one remote repository to local one (over WebSocket).
     *
     * @param workspaceId
     *         id of current workspace
     * @param project
     *         project (root of GIT repository)
     * @param remoteUri
     *         the location of the remote repository
     * @param remoteName
     *         remote name instead of "origin"
     * @param callback
     *         callback
     * @throws WebSocketException
     */
    void cloneRepository(DevMachine devMachine,
                         ProjectConfigDto project,
                         String remoteUri,
                         String remoteName,
                         RequestCallback<RepoInfo> callback) throws WebSocketException;

    /**
     * Performs commit changes from index to repository. The result of the commit is represented by {@link Revision}, which is returned by
     * callback in <code>onSuccess(Revision result)</code>. Sends request over WebSocket.
     *
     * @param workspaceId
     *         id of current workspace
     * @param project
     *         project (root of GIT repository)
     * @param message
     *         commit log message
     * @param all
     *         automatically stage files that have been modified and deleted
     * @param amend
     *         indicates that previous commit must be overwritten
     * @param callback
     *         callback
     * @throws WebSocketException
     * @deprecated use {@link #commit(String, Path, String, boolean, boolean)}
     */
    @Deprecated
    void commit(DevMachine devMachine,
                ProjectConfigDto project,
                String message,
                boolean all,
                boolean amend,
                AsyncRequestCallback<Revision> callback);

    Promise<Revision> commit(DevMachine devMachine, Path project, String message, boolean all, boolean amend);

    /**
     * Performs commit for the given files (ignoring git index).
     *
     * @param workspaceId
     *         id of current workspace
     * @param projectConfig
     *         project (root of GIT repository)
     * @param message
     *         commit log message
     * @param files
     *         the list of iles that are commited, ignoring the index
     * @param amend
     *         indicates that previous commit must be overwritten
     * @param callback
     *         callback
     * @throws WebSocketException
     * @deprecated use {@link #commit(String, Path, String, Path[], boolean)}
     */
    @Deprecated
    void commit(DevMachine devMachine,
                ProjectConfigDto projectConfig,
                String message,
                List<String> files,
                boolean amend,
                AsyncRequestCallback<Revision> callback);

    Promise<Revision> commit(DevMachine devMachine, Path project, String message, Path[] files, boolean amend);

    /**
     * Performs commit changes from index to repository. The result of the commit is represented by {@link Revision}, which is returned by
     * callback in <code>onSuccess(Revision result)</code>. Sends request over WebSocket.
     *
     * @param workspaceId
     *         id of current workspace
     * @param projectConfig
     *         project (root of GIT repository)
     * @param all
     *         automatically stage files that have been modified and deleted
     * @param callback
     *         callback for sending asynchronous response
     */
    @Deprecated
    void config(DevMachine devMachine,
                ProjectConfigDto projectConfig,
                @Nullable List<String> entries,
                boolean all,
                AsyncRequestCallback<Map<String, String>> callback);

    Promise<Map<String, String>> config(DevMachine devMachine, Path project, List<String> entries, boolean all);

    /**
     * Compare two commits, get the diff for pointed file(s) or for the whole project in text format.
     *
     * @param workspaceId
     *         id of current workspace
     * @param project
     *         project (root of GIT repository)
     * @param fileFilter
     *         files for which to show changes
     * @param type
     *         type of diff format
     * @param noRenames
     *         don't show renamed files
     * @param renameLimit
     *         the limit of shown renamed files
     * @param commitA
     *         first commit to compare
     * @param commitB
     *         second commit to be compared
     * @param callback
     * @deprecated use {@link #diff(String, Path, List, DiffType, boolean, int, String, String)}
     */
    @Deprecated
    void diff(DevMachine devMachine,
              ProjectConfigDto project,
              List<String> fileFilter,
              DiffType type,
              boolean noRenames,
              int renameLimit,
              String commitA,
              String commitB,
              AsyncRequestCallback<String> callback);

    Promise<String> diff(DevMachine devMachine,
                         Path project,
                         List<String> fileFilter,
                         DiffType type,
                         boolean noRenames,
                         int renameLimit,
                         String commitA,
                         String commitB);

    /**
     * Compare commit with index or working tree (depends on {@code cached}), get the diff for pointed file(s) or for the whole project in
     * text format.
     *
     * @param workspaceId
     *         id of current workspace
     * @param project
     *         project (root of GIT repository)
     * @param fileFilter
     *         files for which to show changes
     * @param type
     *         type of diff format
     * @param noRenames
     *         don't show renamed files
     * @param renameLimit
     *         the limit of shown renamed files
     * @param commitA
     *         commit to compare
     * @param cached
     *         if <code>true</code> then compare commit with index, if <code>false</code>, then compare with working tree.
     * @param callback
     * @deprecated use {@link #diff(String, Path, List, DiffType, boolean, int, String, boolean)}
     */
    @Deprecated
    void diff(DevMachine devMachine,
              ProjectConfigDto project,
              List<String> fileFilter,
              DiffType type,
              boolean noRenames,
              int renameLimit,
              String commitA,
              boolean cached,
              AsyncRequestCallback<String> callback);

    Promise<String> diff(DevMachine devMachine,
                         Path project,
                         List<String> files,
                         DiffType type,
                         boolean noRenames,
                         int renameLimit,
                         String commitA,
                         boolean cached);

    /**
     * Get the file content from specified revision or branch.
     *
     * @param workspaceId
     *         id of current workspace
     * @param project
     *         project configuration of root GIT repository
     * @param file
     *         file name with its full path
     * @param version
     *         revision or branch where the showed file is present
     * @param callback
     *         callback for sending asynchronous response with file content
     */
    @Deprecated
    void showFileContent(DevMachine devMachine, ProjectConfigDto project, String file, String version, AsyncRequestCallback<ShowFileContentResponse> callback);

    Promise<ShowFileContentResponse> showFileContent(DevMachine devMachine, Path project, Path file, String version);

    /**
     * Get log of commits. The result is the list of {@link Revision}, which is returned by callback in
     * <code>onSuccess(Revision result)</code>.
     *
     * @param workspaceId
     *         id of current workspace
     * @param project
     *         project (root of GIT repository)
     * @param fileFilter
     *         range of files to filter revisions list
     * @param isTextFormat
     *         if <code>true</code> the loq response will be in text format
     * @param callback
     * @deprecated use {@link #log(String, Path, Path[], boolean)}
     */
    @Deprecated
    void log(DevMachine devMachine, ProjectConfigDto project, List<String> fileFilter, boolean isTextFormat, AsyncRequestCallback<LogResponse> callback);

    Promise<LogResponse> log(DevMachine devMachine, Path project, Path[] fileFilter, boolean plainText);

    /**
     * Merge the pointed commit with current HEAD.
     *
     * @param workspaceId
     *         id of current workspace
     * @param project
     *         project (root of GIT repository)
     * @param commit
     *         commit's reference to merge with
     * @param callback
     * @deprecated use {@link #merge(String, Path, String)}
     */
    @Deprecated
    void merge(DevMachine devMachine, ProjectConfigDto project, String commit, AsyncRequestCallback<MergeResult> callback);

    Promise<MergeResult> merge(DevMachine devMachine, Path project, String commit);

    /**
     * Gets the working tree status. The status of added, modified or deleted files is shown is written in {@link String}. The format may
     * be
     * long, short or porcelain. Example of detailed format:<br>
     * <p/>
     * <p/>
     * <pre>
     * # Untracked files:
     * #
     * # file.html
     * # folder
     * </pre>
     * <p/>
     * Example of short format:
     * <p/>
     * <p/>
     * <pre>
     * M  pom.xml
     * A  folder/test.html
     * D  123.txt
     * ?? folder/test.css
     * </pre>
     *
     * @param workspaceId
     *         id of current workspace
     * @param project
     *         project (root of GIT repository)
     * @param format
     *         to show in short format or not
     * @param callback
     * @deprecated use {@link #statusText(String, Path, StatusFormat)}
     */
    @Deprecated
    void statusText(DevMachine devMachine, ProjectConfigDto project, StatusFormat format, AsyncRequestCallback<String> callback);

    Promise<String> statusText(DevMachine devMachine, Path project, StatusFormat format);

    /**
     * Gets the working tree status : list of untracked, changed not commited and changed not updated.
     *
     * @param workspaceId
     *         id of current workspace
     * @param project
     *         project (root of GIT repository)
     * @param callback
     * @deprecated use {@link #status(String, ProjectConfigDto)}
     */
    @Deprecated
    void status(DevMachine devMachine, ProjectConfigDto project, AsyncRequestCallback<Status> callback);

    /**
     * Returns the current working tree status.
     *
     * @param workspaceId
     *         id of the workspace
     * @param project
     *         the project.
     * @return the promise which either resolves working tree status or rejects with an error
     * @deprecated use {@link #getStatus(String, Path)}
     */
    @Deprecated
    Promise<Status> status(DevMachine devMachine, ProjectConfigDto project);

<<<<<<< HEAD
    Promise<Status> getStatus(DevMachine devMachine, Path project);

    /**
     * Get the Git ReadOnly Url for the pointed item's location.
     *
     * @param workspaceId
     *         id of current workspace
     * @param project
     *         project (root of GIT repository)
     * @param callback
     */
    @Deprecated
    void getGitReadOnlyUrl(DevMachine devMachine, ProjectConfigDto project, AsyncRequestCallback<String> callback);

    Promise<String> getGitReadOnlyUrl(DevMachine devMachine, Path project);

=======
>>>>>>> 794877a8
    void getCommitters(DevMachine devMachine, ProjectConfigDto project, AsyncRequestCallback<Commiters> callback);

    @Deprecated
    void deleteRepository(DevMachine devMachine, ProjectConfigDto project, AsyncRequestCallback<Void> callback);

    Promise<Void> deleteRepository(DevMachine devMachine, Path project);

    void getUrlVendorInfo(DevMachine devMachine, String vcsUrl, AsyncRequestCallback<GitUrlVendorInfo> callback);
}<|MERGE_RESOLUTION|>--- conflicted
+++ resolved
@@ -740,25 +740,8 @@
     @Deprecated
     Promise<Status> status(DevMachine devMachine, ProjectConfigDto project);
 
-<<<<<<< HEAD
     Promise<Status> getStatus(DevMachine devMachine, Path project);
 
-    /**
-     * Get the Git ReadOnly Url for the pointed item's location.
-     *
-     * @param workspaceId
-     *         id of current workspace
-     * @param project
-     *         project (root of GIT repository)
-     * @param callback
-     */
-    @Deprecated
-    void getGitReadOnlyUrl(DevMachine devMachine, ProjectConfigDto project, AsyncRequestCallback<String> callback);
-
-    Promise<String> getGitReadOnlyUrl(DevMachine devMachine, Path project);
-
-=======
->>>>>>> 794877a8
     void getCommitters(DevMachine devMachine, ProjectConfigDto project, AsyncRequestCallback<Commiters> callback);
 
     @Deprecated
