--- conflicted
+++ resolved
@@ -16,17 +16,10 @@
     <inherits name='com.google.gwt.user.User'/>
     <inherits name="com.google.gwt.json.JSON"/>
     <inherits name="org.eclipse.che.ide.Commons"/>
-<<<<<<< HEAD
-    <inherits name="org.eclipse.che.api.Workspace"/>
-    <inherits name="org.eclipse.che.api.Workspace"/>
     <inherits name="org.eclipse.che.api.Workspace"/>
     <inherits name="org.eclipse.che.api.promises.Promises"/>
-    <inherits name="org.eclipse.che.api.promises.Promises"/>
-    <inherits name="org.eclipse.che.api.Workspace"/>
-=======
     <inherits name="org.eclipse.che.api.Machine"/>
     <inherits name="org.eclipse.che.ide.Api"/>
->>>>>>> eb55f0cd
     <source path='git/gwt'/>
     <source path='git/shared'/>
 </module>