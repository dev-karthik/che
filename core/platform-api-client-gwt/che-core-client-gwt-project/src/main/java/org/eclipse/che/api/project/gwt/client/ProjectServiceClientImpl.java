/*******************************************************************************
 * Copyright (c) 2012-2016 Codenvy, S.A.
 * All rights reserved. This program and the accompanying materials
 * are made available under the terms of the Eclipse Public License v1.0
 * which accompanies this distribution, and is available at
 * http://www.eclipse.org/legal/epl-v10.html
 *
 * Contributors:
 *   Codenvy, S.A. - initial API and implementation
 *******************************************************************************/
package org.eclipse.che.api.project.gwt.client;

import com.google.gwt.user.client.rpc.AsyncCallback;
import com.google.inject.Inject;

import org.eclipse.che.api.machine.gwt.client.DevMachine;
import org.eclipse.che.api.machine.gwt.client.WsAgentStateController;
import org.eclipse.che.api.project.shared.dto.CopyOptions;
import org.eclipse.che.api.project.shared.dto.ItemReference;
import org.eclipse.che.api.project.shared.dto.MoveOptions;
import org.eclipse.che.api.project.shared.dto.SourceEstimation;
import org.eclipse.che.api.project.shared.dto.TreeElement;
import org.eclipse.che.api.promises.client.Operation;
import org.eclipse.che.api.promises.client.OperationException;
import org.eclipse.che.api.promises.client.Promise;
import org.eclipse.che.api.promises.client.PromiseError;
import org.eclipse.che.api.promises.client.callback.AsyncPromiseHelper;
import org.eclipse.che.api.promises.client.callback.PromiseHelper;
import org.eclipse.che.api.workspace.shared.dto.ProjectConfigDto;
import org.eclipse.che.api.workspace.shared.dto.SourceStorageDto;
import org.eclipse.che.ide.MimeType;
import org.eclipse.che.ide.dto.DtoFactory;
import org.eclipse.che.ide.resource.Path;
import org.eclipse.che.ide.rest.AsyncRequestCallback;
import org.eclipse.che.ide.rest.AsyncRequestFactory;
import org.eclipse.che.ide.rest.DtoUnmarshallerFactory;
import org.eclipse.che.ide.rest.NoOpUnmarshaller;
import org.eclipse.che.ide.rest.StringUnmarshaller;
import org.eclipse.che.ide.ui.loaders.request.LoaderFactory;
import org.eclipse.che.ide.websocket.Message;
import org.eclipse.che.ide.websocket.MessageBuilder;
import org.eclipse.che.ide.websocket.MessageBus;
import org.eclipse.che.ide.websocket.WebSocketException;
import org.eclipse.che.ide.websocket.rest.RequestCallback;

import javax.validation.constraints.NotNull;
import java.util.List;

import static com.google.gwt.http.client.RequestBuilder.DELETE;
import static com.google.gwt.http.client.RequestBuilder.POST;
import static com.google.gwt.http.client.RequestBuilder.PUT;
import static org.eclipse.che.api.promises.client.callback.PromiseHelper.newCallback;
import static org.eclipse.che.api.promises.client.callback.PromiseHelper.newPromise;
import static org.eclipse.che.ide.MimeType.APPLICATION_JSON;
import static org.eclipse.che.ide.rest.HTTPHeader.ACCEPT;
import static org.eclipse.che.ide.rest.HTTPHeader.CONTENTTYPE;
import static org.eclipse.che.ide.rest.HTTPHeader.CONTENT_TYPE;

/**
 * Implementation of {@link ProjectServiceClient}.
 *
 * @author Vitaly Parfonov
 * @author Artem Zatsarynnyi
 * @author Valeriy Svydenko
 */
public class ProjectServiceClientImpl implements ProjectServiceClient {
    private final WsAgentStateController wsAgentStateController;
    private final LoaderFactory          loaderFactory;
    private final AsyncRequestFactory    asyncRequestFactory;
    private final DtoFactory             dtoFactory;
    private final DtoUnmarshallerFactory dtoUnmarshaller;

<<<<<<< HEAD
    private static final NoOpUnmarshaller noOpUnmarshaller;

    static {
        noOpUnmarshaller = new NoOpUnmarshaller();
    }

    private final String extPath;

=======
>>>>>>> eb55f0cd
    @Inject
    protected ProjectServiceClientImpl(WsAgentStateController wsAgentStateController,
                                       LoaderFactory loaderFactory,
                                       AsyncRequestFactory asyncRequestFactory,
                                       DtoFactory dtoFactory,
                                       DtoUnmarshallerFactory dtoUnmarshaller) {
        this.wsAgentStateController = wsAgentStateController;
        this.loaderFactory = loaderFactory;
        this.asyncRequestFactory = asyncRequestFactory;
        this.dtoFactory = dtoFactory;
        this.dtoUnmarshaller = dtoUnmarshaller;
    }

    @Override
    public void getProjects(DevMachine devMachine, AsyncRequestCallback<List<ProjectConfigDto>> callback) {
        String requestUrl = devMachine.getWsAgentBaseUrl() + "/project/" + devMachine.getWorkspace();
        asyncRequestFactory.createGetRequest(requestUrl)
                           .header(ACCEPT, MimeType.APPLICATION_JSON)
                           .loader(loaderFactory.newLoader("Getting projects..."))
                           .send(callback);
    }

    @Override
    public Promise<List<ProjectConfigDto>> getProjects(final DevMachine devMachine) {
        return newPromise(new AsyncPromiseHelper.RequestCall<List<ProjectConfigDto>>() {
            @Override
            public void makeCall(AsyncCallback<List<ProjectConfigDto>> callback) {
                getProjects(devMachine, newCallback(callback, dtoUnmarshaller.newListUnmarshaller(ProjectConfigDto.class)));
            }
        });
    }

    @Override
    public void getProject(DevMachine devMachine, String path, AsyncRequestCallback<ProjectConfigDto> callback) {
        final String requestUrl = devMachine.getWsAgentBaseUrl() + "/project/" + devMachine.getWorkspace() + normalizePath(path);
        asyncRequestFactory.createGetRequest(requestUrl)
                           .header(ACCEPT, MimeType.APPLICATION_JSON)
                           .loader(loaderFactory.newLoader("Getting project..."))
                           .send(callback);
    }

    @Override
    public Promise<ProjectConfigDto> getProject(DevMachine devMachine, String path) {
        final String requestUrl = devMachine.getWsAgentBaseUrl() + "/project/" + devMachine.getWorkspace() + normalizePath(path);
        return asyncRequestFactory.createGetRequest(requestUrl)
                                  .header(ACCEPT, MimeType.APPLICATION_JSON)
                                  .loader(loaderFactory.newLoader("Getting project..."))
                                  .send(dtoUnmarshaller.newUnmarshaller(ProjectConfigDto.class));
    }

    @Override
    public void getItem(DevMachine devMachine, String path, AsyncRequestCallback<ItemReference> callback) {
        final String requestUrl = devMachine.getWsAgentBaseUrl() + "/project/" + devMachine.getWorkspace() + "/item" + normalizePath(path);
        asyncRequestFactory.createGetRequest(requestUrl)
                           .header(ACCEPT, MimeType.APPLICATION_JSON)
                           .loader(loaderFactory.newLoader("Getting item..."))
                           .send(callback);
    }

    @Override
    public void createProject(DevMachine devMachine,
                              ProjectConfigDto projectConfig,
                              AsyncRequestCallback<ProjectConfigDto> callback) {
        final String requestUrl = devMachine.getWsAgentBaseUrl() + "/project/" + devMachine.getWorkspace();
        asyncRequestFactory.createPostRequest(requestUrl, projectConfig)
                           .header(ACCEPT, MimeType.APPLICATION_JSON)
                           .loader(loaderFactory.newLoader("Creating project..."))
                           .send(callback);
    }

    @Override
    public void estimateProject(DevMachine devMachine,
                                String path,
                                String projectType,
                                AsyncRequestCallback<SourceEstimation> callback) {
        final String requestUrl = devMachine.getWsAgentBaseUrl() + "/project/" + devMachine.getWorkspace() + "/estimate" + normalizePath(path)
                                  + "?type=" + projectType;
        asyncRequestFactory.createGetRequest(requestUrl)
                           .header(ACCEPT, MimeType.APPLICATION_JSON)
                           .loader(loaderFactory.newLoader("Estimating project..."))
                           .send(callback);
    }

    @Override
    public void resolveSources(DevMachine devMachine, String path, AsyncRequestCallback<List<SourceEstimation>> callback) {
        final String requestUrl = devMachine.getWsAgentBaseUrl() + "/project/" + devMachine.getWorkspace() + "/resolve" + normalizePath(path);
        asyncRequestFactory.createGetRequest(requestUrl)
                           .header(ACCEPT, MimeType.APPLICATION_JSON)
                           .loader(loaderFactory.newLoader("Resolving sources..."))
                           .send(callback);
    }

    @Override
<<<<<<< HEAD
    public Promise<List<SourceEstimation>> resolveSources(String workspaceId, Path path) {
        final String requestUrl = extPath + "/project/" + workspaceId + "/resolve" + normalizePath(path.toString());
=======
    public Promise<List<SourceEstimation>> resolveSources(DevMachine devMachine, String path) {
        final String requestUrl = devMachine.getWsAgentBaseUrl() + "/project/" + devMachine.getWorkspace() + "/resolve" + normalizePath(path);
>>>>>>> eb55f0cd
        return asyncRequestFactory.createGetRequest(requestUrl)
                                  .header(ACCEPT, MimeType.APPLICATION_JSON)
                                  .loader(loaderFactory.newLoader("Resolving sources..."))
                                  .send(dtoUnmarshaller.newListUnmarshaller(SourceEstimation.class));
    }


    @Override
    public void getModules(DevMachine devMachine, String path, AsyncRequestCallback<List<ProjectConfigDto>> callback) {
        final String requestUrl = devMachine.getWsAgentBaseUrl() + "/project/" + devMachine.getWorkspace() + "/modules" + normalizePath(path);
        asyncRequestFactory.createGetRequest(requestUrl)
                           .header(ACCEPT, MimeType.APPLICATION_JSON)
                           .loader(loaderFactory.newLoader("Getting modules..."))
                           .send(callback);
    }

    @Override
    public void createModule(DevMachine devMachine,
                             String parentProjectPath,
                             ProjectConfigDto projectConfig,
                             AsyncRequestCallback<ProjectConfigDto> callback) {
        final String requestUrl = devMachine.getWsAgentBaseUrl() + "/project/" + devMachine.getWorkspace() + normalizePath(parentProjectPath);
        asyncRequestFactory.createPostRequest(requestUrl, projectConfig)
                           .header(ACCEPT, MimeType.APPLICATION_JSON)
                           .loader(loaderFactory.newLoader("Creating module..."))
                           .send(callback);
    }

    @Override
    public void updateProject(DevMachine devMachine,
                              String path,
                              ProjectConfigDto projectConfig,
                              AsyncRequestCallback<ProjectConfigDto> callback) {
        final String requestUrl = devMachine.getWsAgentBaseUrl() + "/project/" + devMachine.getWorkspace() + normalizePath(path);
        asyncRequestFactory.createRequest(PUT, requestUrl, projectConfig, false)
                           .header(CONTENT_TYPE, MimeType.APPLICATION_JSON)
                           .header(ACCEPT, MimeType.APPLICATION_JSON)
                           .loader(loaderFactory.newLoader("Updating project..."))
                           .send(callback);
    }

    @Override
<<<<<<< HEAD
    public Promise<ProjectConfigDto> updateProject(String workspaceId, Path path, ProjectConfigDto projectConfig) {
        final String requestUrl = extPath + "/project/" + workspaceId + normalizePath(path.toString());
=======
    public Promise<ProjectConfigDto> updateProject(DevMachine devMachine, String path, ProjectConfigDto projectConfig) {
        final String requestUrl = devMachine.getWsAgentBaseUrl() + "/project/" + devMachine.getWorkspace() + normalizePath(path);
>>>>>>> eb55f0cd
        return asyncRequestFactory.createRequest(PUT, requestUrl, projectConfig, false)
                                  .header(CONTENT_TYPE, MimeType.APPLICATION_JSON)
                                  .header(ACCEPT, MimeType.APPLICATION_JSON)
                                  .loader(loaderFactory.newLoader("Updating project..."))
                                  .send(dtoUnmarshaller.newUnmarshaller(ProjectConfigDto.class));
    }

    @Override
    public void createFile(DevMachine devMachine,
                           String parentPath,
                           String name,
                           String content,
                           AsyncRequestCallback<ItemReference> callback) {
        final String requestUrl = devMachine.getWsAgentBaseUrl() + "/project/" + devMachine.getWorkspace() + "/file" + normalizePath(parentPath) +
                                  "?name=" + name;
        asyncRequestFactory.createPostRequest(requestUrl, null)
                           .data(content)
                           .loader(loaderFactory.newLoader("Creating file..."))
                           .send(callback);
    }

    @Override
    public void getFileContent(DevMachine devMachine, String path, AsyncRequestCallback<String> callback) {
        final String requestUrl = devMachine.getWsAgentBaseUrl() + "/project/" + devMachine.getWorkspace() + "/file" + normalizePath(path);
        asyncRequestFactory.createGetRequest(requestUrl)
                           .loader(loaderFactory.newLoader("Loading file content..."))
                           .send(callback);
    }

    @Override
    public void updateFile(DevMachine devMachine, String path, String content, AsyncRequestCallback<Void> callback) {
        final String requestUrl = devMachine.getWsAgentBaseUrl() + "/project/" + devMachine.getWorkspace() + "/file" + normalizePath(path);
        asyncRequestFactory.createRequest(PUT, requestUrl, null, false)
                           .data(content)
                           .loader(loaderFactory.newLoader("Updating file..."))
                           .send(callback);
    }

    @Override
    public void createFolder(DevMachine devMachine, String path, AsyncRequestCallback<ItemReference> callback) {
        final String requestUrl = devMachine.getWsAgentBaseUrl() + "/project/" + devMachine.getWorkspace() + "/folder" + normalizePath(path);
        asyncRequestFactory.createPostRequest(requestUrl, null)
                           .loader(loaderFactory.newLoader("Creating folder..."))
                           .send(callback);
    }

    @Override
    public void delete(DevMachine devMachine, String path, AsyncRequestCallback<Void> callback) {
        final String requestUrl = devMachine.getWsAgentBaseUrl() + "/project/" + devMachine.getWorkspace() + normalizePath(path);
        asyncRequestFactory.createRequest(DELETE, requestUrl, null, false)
                           .loader(loaderFactory.newLoader("Deleting project..."))
                           .send(callback);
    }

    @Override
    public void deleteModule(DevMachine devMachine, String pathToParent, String modulePath, AsyncRequestCallback<Void> callback) {
        final String requestUrl = devMachine.getWsAgentBaseUrl() + "/project/" + devMachine.getWorkspace() + "/module" + normalizePath(pathToParent)
                                  + "?module=" + modulePath;
        asyncRequestFactory.createRequest(DELETE, requestUrl, null, false)
                           .loader(loaderFactory.newLoader("Deleting module..."))
                           .send(callback);
    }

    @Override
    public void copy(DevMachine devMachine, String path, String newParentPath, String newName, AsyncRequestCallback<Void> callback) {
        final String requestUrl = devMachine.getWsAgentBaseUrl() + "/project/" + devMachine.getWorkspace() + "/copy" + normalizePath(path) +
                                  "?to=" + newParentPath;

        final CopyOptions copyOptions = dtoFactory.createDto(CopyOptions.class);
        copyOptions.setName(newName);
        copyOptions.setOverWrite(false);

        asyncRequestFactory.createPostRequest(requestUrl, copyOptions)
                           .loader(loaderFactory.newLoader("Copying..."))
                           .send(callback);
    }

    @Override
    public void move(DevMachine devMachine, String path, String newParentPath, String newName, AsyncRequestCallback<Void> callback) {
        final String requestUrl = devMachine.getWsAgentBaseUrl() + "/project/" + devMachine.getWorkspace() + "/move" + normalizePath(path)
                                  + "?to=" + newParentPath;

        final MoveOptions moveOptions = dtoFactory.createDto(MoveOptions.class);
        moveOptions.setName(newName);
        moveOptions.setOverWrite(false);

        asyncRequestFactory.createPostRequest(requestUrl, moveOptions)
                           .loader(loaderFactory.newLoader("Moving..."))
                           .send(callback);
    }

    @Override
    public void rename(DevMachine devMachine, String path, String newName, String newMediaType, AsyncRequestCallback<Void> callback) {
        final Path source = Path.valueOf(path);
        final Path sourceParent = source.removeLastSegments(1);
        move(devMachine, source.toString(), sourceParent.toString(), newName, callback);
    }

    @Override
    public void importProject(DevMachine devMachine,
                              String path,
                              boolean force,
                              SourceStorageDto sourceStorage,
                              RequestCallback<Void> callback) {
        final StringBuilder requestUrl = new StringBuilder("/project/" + devMachine.getWorkspace());
        requestUrl.append("/import").append(normalizePath(path));
        if (force) {
            requestUrl.append("?force=true");
        }

        MessageBuilder builder = new MessageBuilder(POST, requestUrl.toString());
        builder.data(dtoFactory.toJson(sourceStorage)).header(CONTENTTYPE, APPLICATION_JSON);
        Message message = builder.build();

        sendMessageToWS(message, callback);
    }

    /**
     * Imports sources project.
     */
    @Override
    public Promise<Void> importProject(final DevMachine devMachine,
                                       final String path,
                                       final SourceStorageDto sourceStorage) {
        return PromiseHelper.newPromise(new AsyncPromiseHelper.RequestCall<Void>() {
            @Override
            public void makeCall(final AsyncCallback<Void> callback) {
                final StringBuilder requestUrl = new StringBuilder("/project/" + devMachine.getWorkspace());
                requestUrl.append("/import").append(normalizePath(path));

                MessageBuilder builder = new MessageBuilder(POST, requestUrl.toString());
                builder.data(dtoFactory.toJson(sourceStorage)).header(CONTENTTYPE, APPLICATION_JSON);
                final Message message = builder.build();
                wsAgentStateController.getMessageBus().then(new Operation<MessageBus>() {
                    @Override
                    public void apply(MessageBus messageBus) throws OperationException {
                        try {
                            messageBus.send(message, new RequestCallback<Void>() {
                                @Override
                                protected void onSuccess(Void result) {
                                    callback.onSuccess(result);
                                }

                                @Override
                                protected void onFailure(Throwable exception) {
                                    callback.onFailure(exception);
                                }
                            });
                        } catch (WebSocketException e) {
                            callback.onFailure(e);
                        }
                    }
                }).catchError(new Operation<PromiseError>() {
                    @Override
                    public void apply(PromiseError arg) throws OperationException {
                        callback.onFailure(arg.getCause());
                    }
                });
            }
        });
    }

    private void sendMessageToWS(final @NotNull Message message, final @NotNull RequestCallback<?> callback) {
        wsAgentStateController.getMessageBus().then(new Operation<MessageBus>() {
            @Override
            public void apply(MessageBus arg) throws OperationException {
                try {
                    arg.send(message, callback);
                } catch (WebSocketException e) {
                    throw new OperationException(e.getMessage(), e);
                }
            }
        });
    }

    @Override
    public void getChildren(DevMachine devMachine, String path, AsyncRequestCallback<List<ItemReference>> callback) {
        final String requestUrl = devMachine.getWsAgentBaseUrl() + "/project/" + devMachine.getWorkspace() + "/children" + normalizePath(path);
        asyncRequestFactory.createGetRequest(requestUrl)
                           .header(ACCEPT, MimeType.APPLICATION_JSON)
                           .send(callback);
    }

    @Override
    public void getTree(DevMachine devMachine, String path, int depth, AsyncRequestCallback<TreeElement> callback) {
        final String requestUrl = devMachine.getWsAgentBaseUrl() + "/project/" + devMachine.getWorkspace() + "/tree" + normalizePath(path) +
                                  "?depth=" + depth;
        asyncRequestFactory.createGetRequest(requestUrl)
                           .header(ACCEPT, MimeType.APPLICATION_JSON)
                           .loader(loaderFactory.newLoader("Reading project..."))
                           .send(callback);
    }

    @Override
    public Promise<List<ItemReference>> search(DevMachine devMachine, QueryExpression expression) {
        StringBuilder requestUrl = new StringBuilder(devMachine.getWsAgentBaseUrl() + "/project/" + devMachine.getWorkspace() + "/search");
        if (expression.getPath() != null) {
            requestUrl.append(normalizePath(expression.getPath()));
        } else {
            requestUrl.append('/');
        }

        StringBuilder queryParameters = new StringBuilder();
        if (expression.getName() != null && !expression.getName().isEmpty()) {
            queryParameters.append("&name=").append(expression.getName());
        }
        if (expression.getText() != null && !expression.getText().isEmpty()) {
            queryParameters.append("&text=").append(expression.getText());
        }
        if (expression.getMaxItems() != 0) {
            queryParameters.append("&maxItems=").append(expression.getMaxItems());
        }
        if (expression.getSkipCount() != 0) {
            queryParameters.append("&skipCount=").append(expression.getSkipCount());
        }

        return asyncRequestFactory.createGetRequest(requestUrl.toString() + queryParameters.toString().replaceFirst("&", "?"))
                                  .header(ACCEPT, MimeType.APPLICATION_JSON)
                                  .loader(loaderFactory.newLoader("Searching..."))
                                  .send(dtoUnmarshaller.newListUnmarshaller(ItemReference.class));
    }

    /**
     * Normalizes the path by adding a leading '/' if it doesn't exist.
     * Also escapes some special characters.
     * <p/>
     * See following javascript functions for details:
     * escape() will not encode: @ * / +
     * encodeURI() will not encode: ~ ! @ # $ & * ( ) = : / , ; ? + '
     * encodeURIComponent() will not encode: ~ ! * ( ) '
     *
     * @param path
     *         path to normalize
     * @return normalized path
     */
    private String normalizePath(String path) {
        while (path.indexOf('+') >= 0) {
            path = path.replace("+", "%2B");
        }

        return path.startsWith("/") ? path : '/' + path;
    }

    @Override
    public Promise<ProjectConfigDto> createProject(String wsId, ProjectConfigDto config) {
        final String requestUrl = extPath + "/project/" + wsId;

        return asyncRequestFactory.createPostRequest(requestUrl, config)
                                  .header(ACCEPT, MimeType.APPLICATION_JSON)
                                  .loader(loaderFactory.newLoader("Creating project..."))
                                  .send(dtoUnmarshaller.newUnmarshaller(ProjectConfigDto.class));
    }

    @Override
    public Promise<ItemReference> createFile(String wsId, Path path, String content) {

        final String requestUrl = extPath + "/project/" + wsId + "/file" + normalizePath(path.parent().toString()) + "?name=" + path.lastSegment();

        return asyncRequestFactory.createPostRequest(requestUrl, null)
                                  .data(content)
                                  .loader(loaderFactory.newLoader("Creating file..."))
                                  .send(dtoUnmarshaller.newUnmarshaller(ItemReference.class));
    }

    @Override
    public Promise<String> readFile(String wsId, Path path) {
        final String requestUrl = extPath + "/project/" + wsId + "/file" + normalizePath(path.toString());

        return asyncRequestFactory.createGetRequest(requestUrl)
                                  .loader(loaderFactory.newLoader("Loading file content..."))
                                  .send(new StringUnmarshaller());
    }

    @Override
    public Promise<Void> writeFile(String wsId, Path path, String content) {
        final String requestUrl = extPath + "/project/" + wsId + "/file" + normalizePath(path.toString());

        return asyncRequestFactory.createRequest(PUT, requestUrl, null, false)
                                  .data(content)
                                  .loader(loaderFactory.newLoader("Updating file..."))
                                  .send(noOpUnmarshaller);
    }

    @Override
    public Promise<ItemReference> createFolder(String wsId, Path path) {
        final String requestUrl = extPath + "/project/" + wsId + "/folder" + normalizePath(path.toString());

        return asyncRequestFactory.createPostRequest(requestUrl, null)
                                  .loader(loaderFactory.newLoader("Creating folder..."))
                                  .send(dtoUnmarshaller.newUnmarshaller(ItemReference.class));
    }

    @Override
    public Promise<Void> delete(String wsId, Path path) {
        final String requestUrl = extPath + "/project/" + wsId + normalizePath(path.toString());

        return asyncRequestFactory.createRequest(DELETE, requestUrl, null, false)
                                  .loader(loaderFactory.newLoader("Deleting project..."))
                                  .send(noOpUnmarshaller);
    }

    @Override
    public Promise<Void> copy(String wsId, Path source, Path target, String newName, boolean overwrite) {
        final String requestUrl = extPath + "/project/" + wsId + "/copy" + normalizePath(source.toString()) + "?to=" + target.toString();

        final CopyOptions copyOptions = dtoFactory.createDto(CopyOptions.class);
        copyOptions.setName(newName);
        copyOptions.setOverWrite(overwrite);

        return asyncRequestFactory.createPostRequest(requestUrl, copyOptions)
                                  .loader(loaderFactory.newLoader("Copying..."))
                                  .send(noOpUnmarshaller);
    }

    @Override
    public Promise<Void> move(String wsId, Path source, Path target, String newName, boolean overwrite) {
        final String requestUrl = extPath + "/project/" + wsId + "/move" + normalizePath(source.toString()) + "?to=" + target.toString();

        final MoveOptions moveOptions = dtoFactory.createDto(MoveOptions.class);
        moveOptions.setName(newName);
        moveOptions.setOverWrite(overwrite);

        return asyncRequestFactory.createPostRequest(requestUrl, moveOptions)
                                  .loader(loaderFactory.newLoader("Moving..."))
                                  .send(noOpUnmarshaller);
    }

    @Override
    public Promise<TreeElement> getTree(String wsId, Path path, int depth, boolean includeFiles) {
        final String requestUrl =
                extPath + "/project/" + wsId + "/tree" + normalizePath(path.toString()) + "?depth=" + depth + "&includeFiles=" +
                includeFiles;

        return asyncRequestFactory.createGetRequest(requestUrl)
                                  .header(ACCEPT, MimeType.APPLICATION_JSON)
                                  .loader(loaderFactory.newLoader("Reading structure..."))
                                  .send(dtoUnmarshaller.newUnmarshaller(TreeElement.class));
    }

    @Override
    public Promise<ItemReference> getItem(String wsId, Path path) {
        final String requestUrl = extPath + "/project/" + wsId + "/item" + normalizePath(path.toString());

        return asyncRequestFactory.createGetRequest(requestUrl)
                                  .header(ACCEPT, MimeType.APPLICATION_JSON)
                                  .loader(loaderFactory.newLoader("Getting item..."))
                                  .send(dtoUnmarshaller.newUnmarshaller(ItemReference.class));
    }

    @Override
    public Promise<ProjectConfigDto> getProject(String workspaceId, Path path) {
        final String requestUrl = extPath + "/project/" + workspaceId + normalizePath(path.toString());
        return asyncRequestFactory.createGetRequest(requestUrl)
                                  .header(ACCEPT, MimeType.APPLICATION_JSON)
                                  .loader(loaderFactory.newLoader("Getting project..."))
                                  .send(dtoUnmarshaller.newUnmarshaller(ProjectConfigDto.class));
    }

    @Override
    public Promise<ProjectConfigDto> updateProject(String workspaceId, ProjectConfigDto descriptor) {
        final String requestUrl = extPath + "/project/" + workspaceId + normalizePath(descriptor.getPath());
        return asyncRequestFactory.createRequest(PUT, requestUrl, descriptor, false)
                                  .header(CONTENT_TYPE, MimeType.APPLICATION_JSON)
                                  .header(ACCEPT, MimeType.APPLICATION_JSON)
                                  .loader(loaderFactory.newLoader("Updating project..."))
                                  .send(dtoUnmarshaller.newUnmarshaller(ProjectConfigDto.class));
    }
}<|MERGE_RESOLUTION|>--- conflicted
+++ resolved
@@ -70,7 +70,6 @@
     private final DtoFactory             dtoFactory;
     private final DtoUnmarshallerFactory dtoUnmarshaller;
 
-<<<<<<< HEAD
     private static final NoOpUnmarshaller noOpUnmarshaller;
 
     static {
@@ -79,14 +78,14 @@
 
     private final String extPath;
 
-=======
->>>>>>> eb55f0cd
     @Inject
     protected ProjectServiceClientImpl(WsAgentStateController wsAgentStateController,
                                        LoaderFactory loaderFactory,
                                        AsyncRequestFactory asyncRequestFactory,
                                        DtoFactory dtoFactory,
-                                       DtoUnmarshallerFactory dtoUnmarshaller) {
+                                       DtoUnmarshallerFactory dtoUnmarshaller,
+                                       @Named("cheExtensionPath") String extPath) {
+        this.extPath = extPath;
         this.wsAgentStateController = wsAgentStateController;
         this.loaderFactory = loaderFactory;
         this.asyncRequestFactory = asyncRequestFactory;
@@ -95,27 +94,26 @@
     }
 
     @Override
-    public void getProjects(DevMachine devMachine, AsyncRequestCallback<List<ProjectConfigDto>> callback) {
-        String requestUrl = devMachine.getWsAgentBaseUrl() + "/project/" + devMachine.getWorkspace();
-        asyncRequestFactory.createGetRequest(requestUrl)
+    public void getProjects(String workspaceId, AsyncRequestCallback<List<ProjectConfigDto>> callback) {
+        asyncRequestFactory.createGetRequest(extPath + "/project/" + workspaceId)
                            .header(ACCEPT, MimeType.APPLICATION_JSON)
                            .loader(loaderFactory.newLoader("Getting projects..."))
                            .send(callback);
     }
 
     @Override
-    public Promise<List<ProjectConfigDto>> getProjects(final DevMachine devMachine) {
+    public Promise<List<ProjectConfigDto>> getProjects(final String workspaceId) {
         return newPromise(new AsyncPromiseHelper.RequestCall<List<ProjectConfigDto>>() {
             @Override
             public void makeCall(AsyncCallback<List<ProjectConfigDto>> callback) {
-                getProjects(devMachine, newCallback(callback, dtoUnmarshaller.newListUnmarshaller(ProjectConfigDto.class)));
+                getProjects(workspaceId, newCallback(callback, dtoUnmarshaller.newListUnmarshaller(ProjectConfigDto.class)));
             }
         });
     }
 
     @Override
-    public void getProject(DevMachine devMachine, String path, AsyncRequestCallback<ProjectConfigDto> callback) {
-        final String requestUrl = devMachine.getWsAgentBaseUrl() + "/project/" + devMachine.getWorkspace() + normalizePath(path);
+    public void getProject(String workspaceId, String path, AsyncRequestCallback<ProjectConfigDto> callback) {
+        final String requestUrl = extPath + "/project/" + workspaceId + normalizePath(path);
         asyncRequestFactory.createGetRequest(requestUrl)
                            .header(ACCEPT, MimeType.APPLICATION_JSON)
                            .loader(loaderFactory.newLoader("Getting project..."))
@@ -123,8 +121,8 @@
     }
 
     @Override
-    public Promise<ProjectConfigDto> getProject(DevMachine devMachine, String path) {
-        final String requestUrl = devMachine.getWsAgentBaseUrl() + "/project/" + devMachine.getWorkspace() + normalizePath(path);
+    public Promise<ProjectConfigDto> getProject(String workspaceId, String path) {
+        final String requestUrl = extPath + "/project/" + workspaceId + normalizePath(path);
         return asyncRequestFactory.createGetRequest(requestUrl)
                                   .header(ACCEPT, MimeType.APPLICATION_JSON)
                                   .loader(loaderFactory.newLoader("Getting project..."))
@@ -132,8 +130,8 @@
     }
 
     @Override
-    public void getItem(DevMachine devMachine, String path, AsyncRequestCallback<ItemReference> callback) {
-        final String requestUrl = devMachine.getWsAgentBaseUrl() + "/project/" + devMachine.getWorkspace() + "/item" + normalizePath(path);
+    public void getItem(String workspaceId, String path, AsyncRequestCallback<ItemReference> callback) {
+        final String requestUrl = extPath + "/project/" + workspaceId + "/item" + normalizePath(path);
         asyncRequestFactory.createGetRequest(requestUrl)
                            .header(ACCEPT, MimeType.APPLICATION_JSON)
                            .loader(loaderFactory.newLoader("Getting item..."))
@@ -141,10 +139,10 @@
     }
 
     @Override
-    public void createProject(DevMachine devMachine,
+    public void createProject(String workspaceId,
                               ProjectConfigDto projectConfig,
                               AsyncRequestCallback<ProjectConfigDto> callback) {
-        final String requestUrl = devMachine.getWsAgentBaseUrl() + "/project/" + devMachine.getWorkspace();
+        final String requestUrl = extPath + "/project/" + workspaceId;
         asyncRequestFactory.createPostRequest(requestUrl, projectConfig)
                            .header(ACCEPT, MimeType.APPLICATION_JSON)
                            .loader(loaderFactory.newLoader("Creating project..."))
@@ -152,12 +150,11 @@
     }
 
     @Override
-    public void estimateProject(DevMachine devMachine,
+    public void estimateProject(String workspaceId,
                                 String path,
                                 String projectType,
                                 AsyncRequestCallback<SourceEstimation> callback) {
-        final String requestUrl = devMachine.getWsAgentBaseUrl() + "/project/" + devMachine.getWorkspace() + "/estimate" + normalizePath(path)
-                                  + "?type=" + projectType;
+        final String requestUrl = extPath + "/project/" + workspaceId + "/estimate" + normalizePath(path) + "?type=" + projectType;
         asyncRequestFactory.createGetRequest(requestUrl)
                            .header(ACCEPT, MimeType.APPLICATION_JSON)
                            .loader(loaderFactory.newLoader("Estimating project..."))
@@ -165,8 +162,8 @@
     }
 
     @Override
-    public void resolveSources(DevMachine devMachine, String path, AsyncRequestCallback<List<SourceEstimation>> callback) {
-        final String requestUrl = devMachine.getWsAgentBaseUrl() + "/project/" + devMachine.getWorkspace() + "/resolve" + normalizePath(path);
+    public void resolveSources(String workspaceId, String path, AsyncRequestCallback<List<SourceEstimation>> callback) {
+        final String requestUrl = extPath + "/project/" + workspaceId + "/resolve" + normalizePath(path);
         asyncRequestFactory.createGetRequest(requestUrl)
                            .header(ACCEPT, MimeType.APPLICATION_JSON)
                            .loader(loaderFactory.newLoader("Resolving sources..."))
@@ -174,13 +171,8 @@
     }
 
     @Override
-<<<<<<< HEAD
     public Promise<List<SourceEstimation>> resolveSources(String workspaceId, Path path) {
         final String requestUrl = extPath + "/project/" + workspaceId + "/resolve" + normalizePath(path.toString());
-=======
-    public Promise<List<SourceEstimation>> resolveSources(DevMachine devMachine, String path) {
-        final String requestUrl = devMachine.getWsAgentBaseUrl() + "/project/" + devMachine.getWorkspace() + "/resolve" + normalizePath(path);
->>>>>>> eb55f0cd
         return asyncRequestFactory.createGetRequest(requestUrl)
                                   .header(ACCEPT, MimeType.APPLICATION_JSON)
                                   .loader(loaderFactory.newLoader("Resolving sources..."))
@@ -189,8 +181,8 @@
 
 
     @Override
-    public void getModules(DevMachine devMachine, String path, AsyncRequestCallback<List<ProjectConfigDto>> callback) {
-        final String requestUrl = devMachine.getWsAgentBaseUrl() + "/project/" + devMachine.getWorkspace() + "/modules" + normalizePath(path);
+    public void getModules(String workspaceId, String path, AsyncRequestCallback<List<ProjectConfigDto>> callback) {
+        final String requestUrl = extPath + "/project/" + workspaceId + "/modules" + normalizePath(path);
         asyncRequestFactory.createGetRequest(requestUrl)
                            .header(ACCEPT, MimeType.APPLICATION_JSON)
                            .loader(loaderFactory.newLoader("Getting modules..."))
@@ -198,11 +190,11 @@
     }
 
     @Override
-    public void createModule(DevMachine devMachine,
+    public void createModule(String workspaceId,
                              String parentProjectPath,
                              ProjectConfigDto projectConfig,
                              AsyncRequestCallback<ProjectConfigDto> callback) {
-        final String requestUrl = devMachine.getWsAgentBaseUrl() + "/project/" + devMachine.getWorkspace() + normalizePath(parentProjectPath);
+        final String requestUrl = extPath + "/project/" + workspaceId + normalizePath(parentProjectPath);
         asyncRequestFactory.createPostRequest(requestUrl, projectConfig)
                            .header(ACCEPT, MimeType.APPLICATION_JSON)
                            .loader(loaderFactory.newLoader("Creating module..."))
@@ -210,11 +202,11 @@
     }
 
     @Override
-    public void updateProject(DevMachine devMachine,
+    public void updateProject(String workspaceId,
                               String path,
                               ProjectConfigDto projectConfig,
                               AsyncRequestCallback<ProjectConfigDto> callback) {
-        final String requestUrl = devMachine.getWsAgentBaseUrl() + "/project/" + devMachine.getWorkspace() + normalizePath(path);
+        final String requestUrl = extPath + "/project/" + workspaceId + normalizePath(path);
         asyncRequestFactory.createRequest(PUT, requestUrl, projectConfig, false)
                            .header(CONTENT_TYPE, MimeType.APPLICATION_JSON)
                            .header(ACCEPT, MimeType.APPLICATION_JSON)
@@ -223,13 +215,8 @@
     }
 
     @Override
-<<<<<<< HEAD
     public Promise<ProjectConfigDto> updateProject(String workspaceId, Path path, ProjectConfigDto projectConfig) {
         final String requestUrl = extPath + "/project/" + workspaceId + normalizePath(path.toString());
-=======
-    public Promise<ProjectConfigDto> updateProject(DevMachine devMachine, String path, ProjectConfigDto projectConfig) {
-        final String requestUrl = devMachine.getWsAgentBaseUrl() + "/project/" + devMachine.getWorkspace() + normalizePath(path);
->>>>>>> eb55f0cd
         return asyncRequestFactory.createRequest(PUT, requestUrl, projectConfig, false)
                                   .header(CONTENT_TYPE, MimeType.APPLICATION_JSON)
                                   .header(ACCEPT, MimeType.APPLICATION_JSON)
@@ -238,13 +225,12 @@
     }
 
     @Override
-    public void createFile(DevMachine devMachine,
+    public void createFile(String workspaceId,
                            String parentPath,
                            String name,
                            String content,
                            AsyncRequestCallback<ItemReference> callback) {
-        final String requestUrl = devMachine.getWsAgentBaseUrl() + "/project/" + devMachine.getWorkspace() + "/file" + normalizePath(parentPath) +
-                                  "?name=" + name;
+        final String requestUrl = extPath + "/project/" + workspaceId + "/file" + normalizePath(parentPath) + "?name=" + name;
         asyncRequestFactory.createPostRequest(requestUrl, null)
                            .data(content)
                            .loader(loaderFactory.newLoader("Creating file..."))
@@ -252,16 +238,16 @@
     }
 
     @Override
-    public void getFileContent(DevMachine devMachine, String path, AsyncRequestCallback<String> callback) {
-        final String requestUrl = devMachine.getWsAgentBaseUrl() + "/project/" + devMachine.getWorkspace() + "/file" + normalizePath(path);
+    public void getFileContent(String workspaceId, String path, AsyncRequestCallback<String> callback) {
+        final String requestUrl = extPath + "/project/" + workspaceId + "/file" + normalizePath(path);
         asyncRequestFactory.createGetRequest(requestUrl)
                            .loader(loaderFactory.newLoader("Loading file content..."))
                            .send(callback);
     }
 
     @Override
-    public void updateFile(DevMachine devMachine, String path, String content, AsyncRequestCallback<Void> callback) {
-        final String requestUrl = devMachine.getWsAgentBaseUrl() + "/project/" + devMachine.getWorkspace() + "/file" + normalizePath(path);
+    public void updateFile(String workspaceId, String path, String content, AsyncRequestCallback<Void> callback) {
+        final String requestUrl = extPath + "/project/" + workspaceId + "/file" + normalizePath(path);
         asyncRequestFactory.createRequest(PUT, requestUrl, null, false)
                            .data(content)
                            .loader(loaderFactory.newLoader("Updating file..."))
@@ -269,34 +255,32 @@
     }
 
     @Override
-    public void createFolder(DevMachine devMachine, String path, AsyncRequestCallback<ItemReference> callback) {
-        final String requestUrl = devMachine.getWsAgentBaseUrl() + "/project/" + devMachine.getWorkspace() + "/folder" + normalizePath(path);
+    public void createFolder(String workspaceId, String path, AsyncRequestCallback<ItemReference> callback) {
+        final String requestUrl = extPath + "/project/" + workspaceId + "/folder" + normalizePath(path);
         asyncRequestFactory.createPostRequest(requestUrl, null)
                            .loader(loaderFactory.newLoader("Creating folder..."))
                            .send(callback);
     }
 
     @Override
-    public void delete(DevMachine devMachine, String path, AsyncRequestCallback<Void> callback) {
-        final String requestUrl = devMachine.getWsAgentBaseUrl() + "/project/" + devMachine.getWorkspace() + normalizePath(path);
+    public void delete(String workspaceId, String path, AsyncRequestCallback<Void> callback) {
+        final String requestUrl = extPath + "/project/" + workspaceId + normalizePath(path);
         asyncRequestFactory.createRequest(DELETE, requestUrl, null, false)
                            .loader(loaderFactory.newLoader("Deleting project..."))
                            .send(callback);
     }
 
     @Override
-    public void deleteModule(DevMachine devMachine, String pathToParent, String modulePath, AsyncRequestCallback<Void> callback) {
-        final String requestUrl = devMachine.getWsAgentBaseUrl() + "/project/" + devMachine.getWorkspace() + "/module" + normalizePath(pathToParent)
-                                  + "?module=" + modulePath;
+    public void deleteModule(String workspaceId, String pathToParent, String modulePath, AsyncRequestCallback<Void> callback) {
+        final String requestUrl = extPath + "/project/" + workspaceId + "/module" + normalizePath(pathToParent) + "?module=" + modulePath;
         asyncRequestFactory.createRequest(DELETE, requestUrl, null, false)
                            .loader(loaderFactory.newLoader("Deleting module..."))
                            .send(callback);
     }
 
     @Override
-    public void copy(DevMachine devMachine, String path, String newParentPath, String newName, AsyncRequestCallback<Void> callback) {
-        final String requestUrl = devMachine.getWsAgentBaseUrl() + "/project/" + devMachine.getWorkspace() + "/copy" + normalizePath(path) +
-                                  "?to=" + newParentPath;
+    public void copy(String workspaceId, String path, String newParentPath, String newName, AsyncRequestCallback<Void> callback) {
+        final String requestUrl = extPath + "/project/" + workspaceId + "/copy" + normalizePath(path) + "?to=" + newParentPath;
 
         final CopyOptions copyOptions = dtoFactory.createDto(CopyOptions.class);
         copyOptions.setName(newName);
@@ -308,9 +292,8 @@
     }
 
     @Override
-    public void move(DevMachine devMachine, String path, String newParentPath, String newName, AsyncRequestCallback<Void> callback) {
-        final String requestUrl = devMachine.getWsAgentBaseUrl() + "/project/" + devMachine.getWorkspace() + "/move" + normalizePath(path)
-                                  + "?to=" + newParentPath;
+    public void move(String workspaceId, String path, String newParentPath, String newName, AsyncRequestCallback<Void> callback) {
+        final String requestUrl = extPath + "/project/" + workspaceId + "/move" + normalizePath(path) + "?to=" + newParentPath;
 
         final MoveOptions moveOptions = dtoFactory.createDto(MoveOptions.class);
         moveOptions.setName(newName);
@@ -322,19 +305,19 @@
     }
 
     @Override
-    public void rename(DevMachine devMachine, String path, String newName, String newMediaType, AsyncRequestCallback<Void> callback) {
+    public void rename(String workspaceId, String path, String newName, String newMediaType, AsyncRequestCallback<Void> callback) {
         final Path source = Path.valueOf(path);
         final Path sourceParent = source.removeLastSegments(1);
-        move(devMachine, source.toString(), sourceParent.toString(), newName, callback);
-    }
-
-    @Override
-    public void importProject(DevMachine devMachine,
+        move(workspaceId, source.toString(), sourceParent.toString(), newName, callback);
+    }
+
+    @Override
+    public void importProject(String workspaceId,
                               String path,
                               boolean force,
                               SourceStorageDto sourceStorage,
                               RequestCallback<Void> callback) {
-        final StringBuilder requestUrl = new StringBuilder("/project/" + devMachine.getWorkspace());
+        final StringBuilder requestUrl = new StringBuilder("/project/" + workspaceId);
         requestUrl.append("/import").append(normalizePath(path));
         if (force) {
             requestUrl.append("?force=true");
@@ -351,13 +334,13 @@
      * Imports sources project.
      */
     @Override
-    public Promise<Void> importProject(final DevMachine devMachine,
+    public Promise<Void> importProject(final String workspaceId,
                                        final String path,
                                        final SourceStorageDto sourceStorage) {
         return PromiseHelper.newPromise(new AsyncPromiseHelper.RequestCall<Void>() {
             @Override
             public void makeCall(final AsyncCallback<Void> callback) {
-                final StringBuilder requestUrl = new StringBuilder("/project/" + devMachine.getWorkspace());
+                final StringBuilder requestUrl = new StringBuilder("/project/" + workspaceId);
                 requestUrl.append("/import").append(normalizePath(path));
 
                 MessageBuilder builder = new MessageBuilder(POST, requestUrl.toString());
@@ -406,17 +389,16 @@
     }
 
     @Override
-    public void getChildren(DevMachine devMachine, String path, AsyncRequestCallback<List<ItemReference>> callback) {
-        final String requestUrl = devMachine.getWsAgentBaseUrl() + "/project/" + devMachine.getWorkspace() + "/children" + normalizePath(path);
-        asyncRequestFactory.createGetRequest(requestUrl)
-                           .header(ACCEPT, MimeType.APPLICATION_JSON)
-                           .send(callback);
-    }
-
-    @Override
-    public void getTree(DevMachine devMachine, String path, int depth, AsyncRequestCallback<TreeElement> callback) {
-        final String requestUrl = devMachine.getWsAgentBaseUrl() + "/project/" + devMachine.getWorkspace() + "/tree" + normalizePath(path) +
-                                  "?depth=" + depth;
+    public void getChildren(String workspaceId, String path, AsyncRequestCallback<List<ItemReference>> callback) {
+        final String requestUrl = extPath + "/project/" + workspaceId + "/children" + normalizePath(path);
+        asyncRequestFactory.createGetRequest(requestUrl)
+                           .header(ACCEPT, MimeType.APPLICATION_JSON)
+                           .send(callback);
+    }
+
+    @Override
+    public void getTree(String workspaceId, String path, int depth, AsyncRequestCallback<TreeElement> callback) {
+        final String requestUrl = extPath + "/project/" + workspaceId + "/tree" + normalizePath(path) + "?depth=" + depth;
         asyncRequestFactory.createGetRequest(requestUrl)
                            .header(ACCEPT, MimeType.APPLICATION_JSON)
                            .loader(loaderFactory.newLoader("Reading project..."))
@@ -424,8 +406,8 @@
     }
 
     @Override
-    public Promise<List<ItemReference>> search(DevMachine devMachine, QueryExpression expression) {
-        StringBuilder requestUrl = new StringBuilder(devMachine.getWsAgentBaseUrl() + "/project/" + devMachine.getWorkspace() + "/search");
+    public Promise<List<ItemReference>> search(String workspaceId, QueryExpression expression) {
+        StringBuilder requestUrl = new StringBuilder(extPath + "/project/" + workspaceId + "/search");
         if (expression.getPath() != null) {
             requestUrl.append(normalizePath(expression.getPath()));
         } else {
