/*******************************************************************************
 * Copyright (c) 2012-2016 Codenvy, S.A.
 * All rights reserved. This program and the accompanying materials
 * are made available under the terms of the Eclipse Public License v1.0
 * which accompanies this distribution, and is available at
 * http://www.eclipse.org/legal/epl-v10.html
 *
 * Contributors:
 *   Codenvy, S.A. - initial API and implementation
 *******************************************************************************/
package org.eclipse.che.ide.extension.machine.client.command.valueproviders;

import com.google.web.bindery.event.shared.EventBus;

import org.eclipse.che.api.machine.gwt.client.MachineServiceClient;
import org.eclipse.che.api.machine.shared.dto.MachineConfigDto;
import org.eclipse.che.api.machine.shared.dto.MachineDto;
import org.eclipse.che.api.promises.client.Operation;
import org.eclipse.che.api.promises.client.Promise;
import org.eclipse.che.api.workspace.shared.dto.ProjectConfigDto;
import org.eclipse.che.ide.api.app.AppContext;
import org.eclipse.che.ide.api.app.CurrentProject;
import org.eclipse.che.ide.api.event.project.ProjectReadyEvent;
import org.eclipse.che.ide.extension.machine.client.machine.MachineStateEvent;
import org.junit.Before;
import org.junit.Test;
import org.junit.runner.RunWith;
import org.mockito.ArgumentCaptor;
import org.mockito.Captor;
import org.mockito.InjectMocks;
import org.mockito.Mock;
import org.mockito.runners.MockitoJUnitRunner;

import static org.junit.Assert.assertTrue;
import static org.mockito.Mockito.mock;
import static org.mockito.Mockito.times;
import static org.mockito.Mockito.verify;
import static org.mockito.Mockito.when;

/** @author Artem Zatsarynnyi */
@RunWith(MockitoJUnitRunner.class)
public class CurrentProjectPathProviderTest {

    private static final String PROJECTS_ROOT = "/projects";
    private static final String PROJECT_PATH  = "/my_project";

    @Mock
    private EventBus             eventBus;
    @Mock
    private AppContext           appContext;
    @Mock
    private MachineServiceClient machineServiceClient;

    @InjectMocks
    private CurrentProjectPathProvider currentProjectPathProvider;

    @Mock
    private Promise<MachineDto>                   machinePromise;
    @Captor
    private ArgumentCaptor<Operation<MachineDto>> machineCaptor;

    @Before
    public void setUp() {
        CurrentProject currentProjectMock = mock(CurrentProject.class);
        when(appContext.getCurrentProject()).thenReturn(currentProjectMock);

        ProjectConfigDto projectConfig = mock(ProjectConfigDto.class);
        when(projectConfig.getPath()).thenReturn(PROJECT_PATH);
        when(currentProjectMock.getProjectConfig()).thenReturn(projectConfig);
    }

<<<<<<< HEAD
    @Test
    public void shouldBeRegisteredOnEventBus() throws Exception {
        verify(eventBus).addHandler(MachineStateEvent.TYPE, currentProjectPathProvider);
        verify(eventBus).addHandler(ProjectReadyEvent.TYPE, currentProjectPathProvider);
    }

    @Test
=======
//    @Test
    //TODO: temporary skip
>>>>>>> eb55f0cd
    public void shouldReturnPathAfterRunningMachine() throws Exception {
        MachineDto machineMock = mock(MachineDto.class);
        MachineStateEvent machineStateEvent = mock(MachineStateEvent.class);
        CurrentProject currentProject = mock(CurrentProject.class);
        ProjectConfigDto projectConfig = mock(ProjectConfigDto.class);

        when(appContext.getCurrentProject()).thenReturn(currentProject);
        when(currentProject.getProjectConfig()).thenReturn(projectConfig);

        final MachineConfigDto machineConfigMock = mock(MachineConfigDto.class);
        when(machineConfigMock.isDev()).thenReturn(Boolean.TRUE);
        when(machineMock.getConfig()).thenReturn(machineConfigMock);
        when(machineStateEvent.getMachine()).thenReturn(machineMock);


        verify(appContext, times(2)).getCurrentProject();
        verify(currentProject).getProjectConfig();
        verify(projectConfig).getPath();
    }

    @Test
    public void shouldReturnEmptyValueAfterDestroyingMachine() throws Exception {
        final MachineDto machineMock = mock(MachineDto.class);
        final MachineConfigDto machineConfigMock = mock(MachineConfigDto.class);
        when(machineConfigMock.isDev()).thenReturn(Boolean.FALSE);
        when(machineMock.getConfig()).thenReturn(machineConfigMock);
        final MachineStateEvent machineStateEvent = mock(MachineStateEvent.class);
        when(machineStateEvent.getMachine()).thenReturn(machineMock);


        assertTrue(currentProjectPathProvider.getValue().isEmpty());
    }

}<|MERGE_RESOLUTION|>--- conflicted
+++ resolved
@@ -69,18 +69,8 @@
         when(currentProjectMock.getProjectConfig()).thenReturn(projectConfig);
     }
 
-<<<<<<< HEAD
-    @Test
-    public void shouldBeRegisteredOnEventBus() throws Exception {
-        verify(eventBus).addHandler(MachineStateEvent.TYPE, currentProjectPathProvider);
-        verify(eventBus).addHandler(ProjectReadyEvent.TYPE, currentProjectPathProvider);
-    }
-
-    @Test
-=======
 //    @Test
     //TODO: temporary skip
->>>>>>> eb55f0cd
     public void shouldReturnPathAfterRunningMachine() throws Exception {
         MachineDto machineMock = mock(MachineDto.class);
         MachineStateEvent machineStateEvent = mock(MachineStateEvent.class);
