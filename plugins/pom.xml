--- conflicted
+++ resolved
@@ -46,10 +46,7 @@
         <module>plugin-cpp</module>
         <module>plugin-nodejs</module>
         <module>plugin-ssh-machine</module>
-<<<<<<< HEAD
-	    <module>plugin-languageserver</module>
-=======
         <module>plugin-ssh-key</module>
->>>>>>> ed31c538
+        <module>plugin-languageserver</module>
     </modules>
 </project>