/*******************************************************************************
 * Copyright (c) 2012-2016 Codenvy, S.A.
 * All rights reserved. This program and the accompanying materials
 * are made available under the terms of the Eclipse Public License v1.0
 * which accompanies this distribution, and is available at
 * http://www.eclipse.org/legal/epl-v10.html
 *
 * Contributors:
 *   Codenvy, S.A. - initial API and implementation
 *******************************************************************************/
package org.eclipse.che.plugin.docker.machine;

import org.eclipse.che.api.core.NotFoundException;
import org.eclipse.che.api.core.model.machine.Machine;
import org.eclipse.che.api.core.model.machine.MachineStatus;
import org.eclipse.che.api.core.model.machine.Recipe;
import org.eclipse.che.api.core.model.machine.ServerConf;
import org.eclipse.che.api.core.util.LineConsumer;
import org.eclipse.che.api.machine.server.exception.MachineException;
import org.eclipse.che.api.machine.server.model.impl.LimitsImpl;
import org.eclipse.che.api.machine.server.model.impl.MachineConfigImpl;
import org.eclipse.che.api.machine.server.model.impl.MachineImpl;
import org.eclipse.che.api.machine.server.model.impl.MachineSourceImpl;
import org.eclipse.che.api.machine.server.model.impl.ServerConfImpl;
import org.eclipse.che.api.machine.server.recipe.RecipeImpl;
import org.eclipse.che.commons.env.EnvironmentContext;
import org.eclipse.che.commons.user.UserImpl;
import org.eclipse.che.plugin.docker.client.DockerConnector;
import org.eclipse.che.plugin.docker.client.DockerConnectorConfiguration;
import org.eclipse.che.plugin.docker.client.ProgressMonitor;
import org.eclipse.che.plugin.docker.client.dto.AuthConfigs;
import org.eclipse.che.plugin.docker.client.json.ContainerConfig;
import org.eclipse.che.plugin.docker.client.json.ContainerCreated;
import org.eclipse.che.plugin.docker.client.json.HostConfig;
import org.eclipse.che.plugin.docker.machine.node.DockerNode;
import org.eclipse.che.plugin.docker.machine.node.WorkspaceFolderPathProvider;
import org.mockito.ArgumentCaptor;
import org.mockito.Mock;
import org.mockito.testng.MockitoTestNGListener;
import org.testng.annotations.AfterMethod;
import org.testng.annotations.BeforeMethod;
import org.testng.annotations.Listeners;
import org.testng.annotations.Test;

import java.util.ArrayList;
import java.util.Arrays;
import java.util.Collections;
import java.util.HashMap;
import java.util.HashSet;
import java.util.List;
import java.util.Map;
import java.util.Set;
import java.util.stream.Collectors;

import static java.util.Arrays.asList;
import static java.util.Collections.emptyList;
import static org.mockito.Matchers.any;
import static org.mockito.Matchers.anyBoolean;
import static org.mockito.Matchers.anyString;
import static org.mockito.Matchers.anyVararg;
import static org.mockito.Matchers.eq;
import static org.mockito.Mockito.doReturn;
import static org.mockito.Mockito.never;
import static org.mockito.Mockito.spy;
import static org.mockito.Mockito.verify;
import static org.mockito.Mockito.when;
import static org.testng.Assert.assertEquals;
import static org.testng.Assert.assertFalse;
import static org.testng.Assert.assertTrue;

@Listeners(MockitoTestNGListener.class)
public class DockerInstanceProviderTest {
    private static final String PROJECT_FOLDER_PATH = "/projects";
    private static final String CONTAINER_ID        = "containerId";
    private static final String WORKSPACE_ID        = "wsId";
    private static final String DISPLAY_NAME        = "DisplayName";
    private static final String USER_TOKEN          = "userToken";

    @Mock
    private DockerConnector dockerConnector;

    @Mock
    private DockerConnectorConfiguration dockerConnectorConfiguration;

    @Mock
    private DockerMachineFactory dockerMachineFactory;

    @Mock
    private DockerInstanceStopDetector dockerInstanceStopDetector;

    @Mock
    private DockerNode dockerNode;

    @Mock
    private WorkspaceFolderPathProvider workspaceFolderPathProvider;

    private DockerInstanceProvider dockerInstanceProvider;

    @BeforeMethod
    public void setUp() throws Exception {
        when(dockerConnectorConfiguration.getDockerHostIp()).thenReturn("123.123.123.123");

        dockerInstanceProvider = spy(new DockerInstanceProvider(dockerConnector,
                                                                dockerConnectorConfiguration,
                                                                dockerMachineFactory,
                                                                dockerInstanceStopDetector,
                                                                Collections.emptySet(),
                                                                Collections.emptySet(),
                                                                Collections.emptySet(),
                                                                Collections.emptySet(),
                                                                null,
                                                                workspaceFolderPathProvider,
                                                                PROJECT_FOLDER_PATH,
                                                                false,
                                                                Collections.emptySet(),
                                                                Collections.emptySet()));

        EnvironmentContext envCont = new EnvironmentContext();
        envCont.setUser(new UserImpl("user", "userId", USER_TOKEN, null, false));
        envCont.setWorkspaceId(WORKSPACE_ID);
        EnvironmentContext.setCurrent(envCont);

        when(dockerMachineFactory.createNode(anyString(), anyString())).thenReturn(dockerNode);
        when(dockerConnector.createContainer(any(ContainerConfig.class), anyString()))
                .thenReturn(new ContainerCreated(CONTAINER_ID, new String[0]));
    }

    @AfterMethod
    public void tearDown() throws Exception {
        EnvironmentContext.reset();
    }

    @Test
    public void shouldReturnTypeDocker() throws Exception {
        assertEquals(dockerInstanceProvider.getType(), "docker");
    }

    @Test
    public void shouldReturnRecipeTypesDockerfile() throws Exception {
        assertEquals(dockerInstanceProvider.getRecipeTypes(), Collections.singleton("Dockerfile"));
    }

    // TODO add tests for instance snapshot removal

    @Test
    public void shouldBuildDockerfileOnInstanceCreationFromRecipe() throws Exception {
        String generatedContainerId = "genContainerId";
        doReturn(generatedContainerId).when(dockerInstanceProvider).generateContainerName(eq(WORKSPACE_ID), eq(DISPLAY_NAME));


        createInstanceFromRecipe();


        verify(dockerConnector).buildImage(eq("eclipse-che/" + generatedContainerId),
                                           any(ProgressMonitor.class),
                                           any(AuthConfigs.class),
                                           anyBoolean(),
                                           anyVararg());
    }

    @Test
    public void shouldPullDockerImageOnInstanceCreationFromSnapshot() throws Exception {
        String repo = "repo";
        String tag = "tag";
        String registry = "localhost:1234";


        createInstanceFromSnapshot(repo, tag, registry);


        verify(dockerConnector).pull(eq(repo), eq(tag), eq(registry), any(ProgressMonitor.class));
    }

    @Test
    public void shouldReTagBuiltImageWithPredictableOnInstanceCreationFromRecipe() throws Exception {
        String generatedContainerId = "genContainerId";
        doReturn(generatedContainerId).when(dockerInstanceProvider).generateContainerName(WORKSPACE_ID, DISPLAY_NAME);
        String repo = "repo1";
        String registry = "registry1";
        String tag = "tag1";


        createInstanceFromSnapshot(repo, tag, registry);


        verify(dockerConnector).tag(eq(registry + "/" + repo + ":" + tag), eq("eclipse-che/" + generatedContainerId), eq(null));
        verify(dockerConnector).removeImage(eq(registry + "/" + repo + ":" + tag), eq(false));
    }

    @Test
    public void shouldCreateContainerOnInstanceCreationFromRecipe() throws Exception {
        String generatedContainerId = "genContainerId";
        doReturn(generatedContainerId).when(dockerInstanceProvider).generateContainerName(WORKSPACE_ID, DISPLAY_NAME);


        createInstanceFromRecipe();


        ArgumentCaptor<ContainerConfig> argumentCaptor = ArgumentCaptor.forClass(ContainerConfig.class);
        verify(dockerConnector).createContainer(argumentCaptor.capture(), anyString());
        assertEquals(argumentCaptor.getValue().getImage(), "eclipse-che/" + generatedContainerId);
    }

    @Test
    public void shouldStartContainerOnCreateInstanceFromRecipe() throws Exception {
        createInstanceFromRecipe();

        verify(dockerConnector).startContainer(eq(CONTAINER_ID), any(HostConfig.class));
    }

    @Test
    public void shouldCreateContainerOnInstanceCreationFromSnapshot() throws Exception {
        String generatedContainerId = "genContainerId";
        doReturn(generatedContainerId).when(dockerInstanceProvider).generateContainerName(WORKSPACE_ID, DISPLAY_NAME);
        createInstanceFromSnapshot();


        ArgumentCaptor<ContainerConfig> argumentCaptor = ArgumentCaptor.forClass(ContainerConfig.class);
        verify(dockerConnector).createContainer(argumentCaptor.capture(), anyString());
        assertEquals(argumentCaptor.getValue().getImage(), "eclipse-che/" + generatedContainerId);
    }

    @Test
    public void shouldStartContainerOnCreateInstanceFromSnapshot() throws Exception {
        createInstanceFromSnapshot();

        verify(dockerConnector).startContainer(eq(CONTAINER_ID), any(HostConfig.class));
    }

    @Test
    public void shouldCallCreationDockerInstanceWithFactoryOnCreateInstanceFromSnapshot() throws Exception {
        String generatedContainerId = "genContainerId";
        doReturn(generatedContainerId).when(dockerInstanceProvider).generateContainerName(eq(WORKSPACE_ID), eq(DISPLAY_NAME));

        final MachineSourceImpl machineSource = new MachineSourceImpl("type", "location");
<<<<<<< HEAD
        final MachineImpl machine = new MachineImpl(new MachineConfigImpl(false,
                                                                          DISPLAY_NAME,
                                                                          "machineType",
                                                                          machineSource,
                                                                          new LimitsImpl(64)),
                                                    "machineId",
                                                    WORKSPACE_ID,
                                                    "envName",
                                                    "userId",
                                                    MachineStatus.CREATING,
                                                    null);
=======
        final MachineImpl machine =
                new MachineImpl(new MachineConfigImpl(false,
                                                      DISPLAY_NAME,
                                                      "machineType",
                                                      machineSource,
                                                      new LimitsImpl(MEMORY_LIMIT_MB),
                                                      asList(new ServerConfImpl("ref1", "8080", "https"),
                                                             new ServerConfImpl("ref2", "9090/udp", "someprotocol")),
                                                      Collections.singletonMap("key1", "value1")),
                                "machineId",
                                WORKSPACE_ID,
                                "envName",
                                "userId",
                                MachineStatus.CREATING,
                                null);
>>>>>>> 806782c5


        createInstanceFromSnapshot(machine);


        verify(dockerMachineFactory).createInstance(eq(machine),
                                                    eq(CONTAINER_ID),
                                                    eq("eclipse-che/" + generatedContainerId),
                                                    eq(dockerNode),
                                                    any(LineConsumer.class));
    }

    @Test
    public void shouldCallCreationDockerInstanceWithFactoryOnCreateInstanceFromRecipe() throws Exception {
        String generatedContainerId = "genContainerId";
        doReturn(generatedContainerId).when(dockerInstanceProvider).generateContainerName(eq(WORKSPACE_ID), eq(DISPLAY_NAME));

        final MachineSourceImpl machineSource = new MachineSourceImpl("type", "location");
        final Recipe recipe = new RecipeImpl().withType("Dockerfile").withScript("FROM busybox");
<<<<<<< HEAD
        final MachineImpl machine = new MachineImpl(new MachineConfigImpl(false,
                                                                          DISPLAY_NAME,
                                                                          "machineType",
                                                                          machineSource,
                                                                          new LimitsImpl(64)),
                                                    "machineId",
                                                    WORKSPACE_ID,
                                                    "envName",
                                                    "userId",
                                                    MachineStatus.CREATING,
                                                    null);
=======
        final MachineImpl machine =
                new MachineImpl(new MachineConfigImpl(false,
                                                      DISPLAY_NAME,
                                                      "machineType",
                                                      machineSource,
                                                      new LimitsImpl(MEMORY_LIMIT_MB),
                                                      asList(new ServerConfImpl("ref1", "8080", "https"),
                                                             new ServerConfImpl("ref2", "9090/udp", "someprotocol")),
                                                      Collections.singletonMap("key1", "value1")),
                                "machineId",
                                WORKSPACE_ID,
                                "envName",
                                "userId",
                                MachineStatus.CREATING,
                                null);
>>>>>>> 806782c5

        createInstanceFromRecipe(recipe, machine);


        verify(dockerMachineFactory).createInstance(eq(machine),
                                                    eq(CONTAINER_ID),
                                                    eq("eclipse-che/" + generatedContainerId),
                                                    eq(dockerNode),
                                                    any(LineConsumer.class));
    }

    @Test
    public void shouldBindWorkspaceOnDevInstanceCreationFromRecipe() throws Exception {
        final boolean isDev = true;
        final String hostProjectsFolder = "/tmp/projects";

        when(dockerNode.getProjectsFolder()).thenReturn(hostProjectsFolder);

        createInstanceFromRecipe(isDev, WORKSPACE_ID);

        verify(dockerNode).bindWorkspace();
    }

    @Test
    public void shouldBindWorkspaceOnDevInstanceCreationFromSnapshot() throws Exception {
        final boolean isDev = true;
        final String hostProjectsFolder = "/tmp/projects";

        when(dockerNode.getProjectsFolder()).thenReturn(hostProjectsFolder);

        createInstanceFromSnapshot(isDev, WORKSPACE_ID);

        verify(dockerNode).bindWorkspace();
    }

    @Test
    public void shouldNotBindWorkspaceOnNonDevInstanceCreationFromRecipe() throws Exception {
        final boolean isDev = false;

        when(dockerNode.getProjectsFolder()).thenReturn("/tmp/projects");

        createInstanceFromRecipe(isDev, WORKSPACE_ID);

        verify(dockerNode, never()).bindWorkspace();
    }

    @Test
    public void shouldNotBindWorkspaceOnNonDevInstanceCreationFromSnapshot() throws Exception {
        final boolean isDev = false;

        when(dockerNode.getProjectsFolder()).thenReturn("/tmp/projects");

        createInstanceFromSnapshot(isDev, WORKSPACE_ID);

        verify(dockerNode, never()).bindWorkspace();
    }

    @Test
    public void shouldSetMemorySizeInContainersOnInstanceCreationFromRecipe() throws Exception {
        int memorySizeMB = 234;


        createInstanceFromRecipe(memorySizeMB);


        ArgumentCaptor<ContainerConfig> createContainerCaptor = ArgumentCaptor.forClass(ContainerConfig.class);
        verify(dockerConnector).createContainer(createContainerCaptor.capture(), anyString());
        verify(dockerConnector).startContainer(anyString(), eq(null));
        // docker accepts memory size in bytes
        assertEquals(createContainerCaptor.getValue().getHostConfig().getMemory(), memorySizeMB * 1024 * 1024);
    }

    @Test
    public void shouldSetMemorySizeInContainersOnInstanceCreationFromSnapshot() throws Exception {
        int memorySizeMB = 234;


        createInstanceFromSnapshot(memorySizeMB);


        ArgumentCaptor<ContainerConfig> createContainerCaptor = ArgumentCaptor.forClass(ContainerConfig.class);
        verify(dockerConnector).createContainer(createContainerCaptor.capture(), anyString());
        verify(dockerConnector).startContainer(anyString(), eq(null));
        // docker accepts memory size in bytes
        assertEquals(createContainerCaptor.getValue().getHostConfig().getMemory(), memorySizeMB * 1024 * 1024);
    }

    @Test
    public void shouldDisableSwapMemorySizeInContainersOnInstanceCreationFromRecipe() throws Exception {
        createInstanceFromRecipe();

        ArgumentCaptor<ContainerConfig> createContainerCaptor = ArgumentCaptor.forClass(ContainerConfig.class);
        verify(dockerConnector).createContainer(createContainerCaptor.capture(), anyString());
        verify(dockerConnector).startContainer(anyString(), eq(null));
        assertEquals(createContainerCaptor.getValue().getHostConfig().getMemorySwap(), -1);
    }

    @Test
    public void shouldDisableSwapMemorySizeInContainersOnInstanceCreationFromSnapshot() throws Exception {
        createInstanceFromSnapshot();

        ArgumentCaptor<ContainerConfig> createContainerCaptor = ArgumentCaptor.forClass(ContainerConfig.class);
        verify(dockerConnector).createContainer(createContainerCaptor.capture(), anyString());
        verify(dockerConnector).startContainer(anyString(), eq(null));
        assertEquals(createContainerCaptor.getValue().getHostConfig().getMemorySwap(), -1);
    }

    @Test
    public void shouldExposeCommonAndDevPortsToContainerOnDevInstanceCreationFromRecipe() throws Exception {
        List<String> expectedExposedPorts = new ArrayList<>();
        final Set<ServerConf> commonServers = new HashSet<>(asList(new ServerConfImpl("reference1", "8080", "http"),
                                                                   new ServerConfImpl("reference2", "8081", "ftp")));
        expectedExposedPorts.addAll(commonServers.stream()
                                                 .map(ServerConf::getPort)
                                                 .collect(Collectors.toList()));

        final Set<ServerConf> devServers = new HashSet<>(asList(new ServerConfImpl("reference3", "8082", "https"),
                                                                new ServerConfImpl("reference4", "8083", "sftp")));
        expectedExposedPorts.addAll(devServers.stream()
                                              .map(ServerConf::getPort)
                                              .collect(Collectors.toList()));

        dockerInstanceProvider = new DockerInstanceProvider(dockerConnector,
                                                            dockerConnectorConfiguration,
                                                            dockerMachineFactory,
                                                            dockerInstanceStopDetector,
                                                            devServers,
                                                            commonServers,
                                                            Collections.emptySet(),
                                                            Collections.emptySet(),
                                                            null,
                                                            workspaceFolderPathProvider,
                                                            PROJECT_FOLDER_PATH,
                                                            false,
                                                            Collections.emptySet(),
                                                            Collections.emptySet());

        final boolean isDev = true;


        createInstanceFromRecipe(isDev);


        ArgumentCaptor<ContainerConfig> argumentCaptor = ArgumentCaptor.forClass(ContainerConfig.class);
        verify(dockerConnector).createContainer(argumentCaptor.capture(), anyString());

        assertTrue(new ArrayList<>(argumentCaptor.getValue().getExposedPorts().keySet()).containsAll(expectedExposedPorts));
    }

    @Test
    public void shouldExposeOnlyCommonPortsToContainerOnNonDevInstanceCreationFromRecipe() throws Exception {
        List<String> expectedExposedPorts = new ArrayList<>();
        final Set<ServerConf> commonServers = new HashSet<>(asList(new ServerConfImpl("reference1", "8080", "http"),
                                                                   new ServerConfImpl("reference2", "8081", "ftp")));
        expectedExposedPorts.addAll(commonServers.stream()
                                                 .map(ServerConf::getPort)
                                                 .collect(Collectors.toList()));

        dockerInstanceProvider = new DockerInstanceProvider(dockerConnector,
                                                            dockerConnectorConfiguration,
                                                            dockerMachineFactory,
                                                            dockerInstanceStopDetector,
                                                            Collections.emptySet(),
                                                            commonServers,
                                                            Collections.emptySet(),
                                                            Collections.emptySet(),
                                                            null,
                                                            workspaceFolderPathProvider,
                                                            PROJECT_FOLDER_PATH,
                                                            false,
                                                            Collections.emptySet(),
                                                            Collections.emptySet());

        final boolean isDev = false;


        createInstanceFromRecipe(isDev);


        ArgumentCaptor<ContainerConfig> argumentCaptor = ArgumentCaptor.forClass(ContainerConfig.class);
        verify(dockerConnector).createContainer(argumentCaptor.capture(), anyString());

        assertTrue(new ArrayList<>(argumentCaptor.getValue().getExposedPorts().keySet()).containsAll(expectedExposedPorts));
    }

    @Test
    public void shouldExposeCommonAndDevPortsToContainerOnDevInstanceCreationFromSnapshot() throws Exception {
        List<String> expectedExposedPorts = new ArrayList<>();
        final Set<ServerConf> commonServers = new HashSet<>(asList(new ServerConfImpl("reference1", "8080", "http"),
                                                                   new ServerConfImpl("reference2", "8081", "ftp")));
        expectedExposedPorts.addAll(commonServers.stream()
                                                 .map(ServerConf::getPort)
                                                 .collect(Collectors.toList()));

        final Set<ServerConf> devServers = new HashSet<>(asList(new ServerConfImpl("reference3", "8082", "https"),
                                                                new ServerConfImpl("reference4", "8083", "sftp")));
        expectedExposedPorts.addAll(devServers.stream()
                                              .map(ServerConf::getPort)
                                              .collect(Collectors.toList()));

        dockerInstanceProvider = new DockerInstanceProvider(dockerConnector,
                                                            dockerConnectorConfiguration,
                                                            dockerMachineFactory,
                                                            dockerInstanceStopDetector,
                                                            devServers,
                                                            commonServers,
                                                            Collections.emptySet(),
                                                            Collections.emptySet(),
                                                            null,
                                                            workspaceFolderPathProvider,
                                                            PROJECT_FOLDER_PATH,
                                                            false,
                                                            Collections.emptySet(),
                                                            Collections.emptySet());

        final boolean isDev = true;


        createInstanceFromSnapshot(isDev);


        ArgumentCaptor<ContainerConfig> argumentCaptor = ArgumentCaptor.forClass(ContainerConfig.class);
        verify(dockerConnector).createContainer(argumentCaptor.capture(), anyString());

        assertTrue(new ArrayList<>(argumentCaptor.getValue().getExposedPorts().keySet()).containsAll(expectedExposedPorts));
    }

    @Test
    public void shouldExposeOnlyCommonPortsToContainerOnNonDevInstanceCreationFromSnapshot() throws Exception {
        List<String> expectedExposedPorts = new ArrayList<>();
        final Set<ServerConf> commonServers = new HashSet<>(asList(new ServerConfImpl("reference1", "8080", "http"),
                                                                   new ServerConfImpl("reference2", "8081", "ftp")));
        expectedExposedPorts.addAll(commonServers.stream()
                                                 .map(ServerConf::getPort)
                                                 .collect(Collectors.toList()));

        dockerInstanceProvider = new DockerInstanceProvider(dockerConnector,
                                                            dockerConnectorConfiguration,
                                                            dockerMachineFactory,
                                                            dockerInstanceStopDetector,
                                                            Collections.emptySet(),
                                                            commonServers,
                                                            Collections.emptySet(),
                                                            Collections.emptySet(),
                                                            null,
                                                            workspaceFolderPathProvider,
                                                            PROJECT_FOLDER_PATH,
                                                            false,
                                                            Collections.emptySet(),
                                                            Collections.emptySet());

        final boolean isDev = false;


        createInstanceFromSnapshot(isDev);


        ArgumentCaptor<ContainerConfig> argumentCaptor = ArgumentCaptor.forClass(ContainerConfig.class);
        verify(dockerConnector).createContainer(argumentCaptor.capture(), anyString());

        assertTrue(new ArrayList<>(argumentCaptor.getValue().getExposedPorts().keySet()).containsAll(expectedExposedPorts));
    }

    @Test
    public void shouldAddServersConfsPortsFromMachineConfigToExposedPortsOnNonDevInstanceCreationFromSnapshot() throws Exception {
        // given
        List<String> expectedExposedPorts = new ArrayList<>();
        final List<ServerConf> serversFromConf = asList(new ServerConfImpl("reference1", "8080", "http"),
                                                        new ServerConfImpl("reference2", "8081", "ftp"));
        expectedExposedPorts.addAll(serversFromConf.stream()
                                                   .map(ServerConf::getPort)
                                                   .collect(Collectors.toList()));

        dockerInstanceProvider = new DockerInstanceProvider(dockerConnector,
                                                            dockerConnectorConfiguration,
                                                            dockerMachineFactory,
                                                            dockerInstanceStopDetector,
                                                            Collections.emptySet(),
                                                            Collections.emptySet(),
                                                            Collections.emptySet(),
                                                            Collections.emptySet(),
                                                            null,
                                                            workspaceFolderPathProvider,
                                                            PROJECT_FOLDER_PATH,
                                                            false,
                                                            Collections.emptySet(),
                                                            Collections.emptySet());

        final boolean isDev = false;

        // when
        createInstanceFromSnapshot(getMachineBuilder().setConfig(getMachineConfigBuilder().setDev(isDev)
                                                                                          .setServers(serversFromConf)
                                                                                          .build())
                                                      .build());

        // then
        ArgumentCaptor<ContainerConfig> argumentCaptor = ArgumentCaptor.forClass(ContainerConfig.class);
        verify(dockerConnector).createContainer(argumentCaptor.capture(), anyString());

        assertTrue(new ArrayList<>(argumentCaptor.getValue().getExposedPorts().keySet()).containsAll(expectedExposedPorts));
    }

    @Test
    public void shouldAddServersConfsPortsFromMachineConfigToExposedPortsOnNonDevInstanceCreationFromRecipe() throws Exception {
        // given
        List<String> expectedExposedPorts = new ArrayList<>();
        final List<ServerConf> serversFromConf = asList(new ServerConfImpl("reference1", "8080", "http"),
                                                        new ServerConfImpl("reference2", "8081", "ftp"));
        expectedExposedPorts.addAll(serversFromConf.stream()
                                                   .map(ServerConf::getPort)
                                                   .collect(Collectors.toList()));

        dockerInstanceProvider = new DockerInstanceProvider(dockerConnector,
                                                            dockerConnectorConfiguration,
                                                            dockerMachineFactory,
                                                            dockerInstanceStopDetector,
                                                            Collections.emptySet(),
                                                            Collections.emptySet(),
                                                            Collections.emptySet(),
                                                            Collections.emptySet(),
                                                            null,
                                                            workspaceFolderPathProvider,
                                                            PROJECT_FOLDER_PATH,
                                                            false,
                                                            Collections.emptySet(),
                                                            Collections.emptySet());

        final boolean isDev = false;

        // when
        createInstanceFromRecipe(getMachineBuilder().setConfig(getMachineConfigBuilder().setDev(isDev)
                                                                                        .setServers(serversFromConf)
                                                                                        .build())
                                                    .build());

        // then
        ArgumentCaptor<ContainerConfig> argumentCaptor = ArgumentCaptor.forClass(ContainerConfig.class);
        verify(dockerConnector).createContainer(argumentCaptor.capture(), anyString());

        assertTrue(new ArrayList<>(argumentCaptor.getValue().getExposedPorts().keySet()).containsAll(expectedExposedPorts));
    }

    @Test
    public void shouldAddServersConfsPortsFromMachineConfigToExposedPortsOnDevInstanceCreationFromSnapshot() throws Exception {
        // given
        List<String> expectedExposedPorts = new ArrayList<>();
        final List<ServerConf> serversFromConf = asList(new ServerConfImpl("reference1", "8080", "http"),
                                                        new ServerConfImpl("reference2", "8081", "ftp"));
        expectedExposedPorts.addAll(serversFromConf.stream()
                                                   .map(ServerConf::getPort)
                                                   .collect(Collectors.toList()));

        dockerInstanceProvider = new DockerInstanceProvider(dockerConnector,
                                                            dockerConnectorConfiguration,
                                                            dockerMachineFactory,
                                                            dockerInstanceStopDetector,
                                                            Collections.emptySet(),
                                                            Collections.emptySet(),
                                                            Collections.emptySet(),
                                                            Collections.emptySet(),
                                                            null,
                                                            workspaceFolderPathProvider,
                                                            PROJECT_FOLDER_PATH,
                                                            false,
                                                            Collections.emptySet(),
                                                            Collections.emptySet());

        final boolean isDev = true;

        // when
        createInstanceFromSnapshot(getMachineBuilder().setConfig(getMachineConfigBuilder().setDev(isDev)
                                                                                          .setServers(serversFromConf)
                                                                                          .build())
                                                      .build());

        // then
        ArgumentCaptor<ContainerConfig> argumentCaptor = ArgumentCaptor.forClass(ContainerConfig.class);
        verify(dockerConnector).createContainer(argumentCaptor.capture(), anyString());

        assertTrue(new ArrayList<>(argumentCaptor.getValue().getExposedPorts().keySet()).containsAll(expectedExposedPorts));
    }

    @Test
    public void shouldAddServersConfsPortsFromMachineConfigToExposedPortsOnDevInstanceCreationFromRecipe() throws Exception {
        // given
        List<String> expectedExposedPorts = new ArrayList<>();
        final List<ServerConf> serversFromConf = asList(new ServerConfImpl("reference1", "8080", "http"),
                                                        new ServerConfImpl("reference2", "8081", "ftp"));
        expectedExposedPorts.addAll(serversFromConf.stream()
                                                   .map(ServerConf::getPort)
                                                   .collect(Collectors.toList()));

        dockerInstanceProvider = new DockerInstanceProvider(dockerConnector,
                                                            dockerConnectorConfiguration,
                                                            dockerMachineFactory,
                                                            dockerInstanceStopDetector,
                                                            Collections.emptySet(),
                                                            Collections.emptySet(),
                                                            Collections.emptySet(),
                                                            Collections.emptySet(),
                                                            null,
                                                            workspaceFolderPathProvider,
                                                            PROJECT_FOLDER_PATH,
                                                            false,
                                                            Collections.emptySet(),
                                                            Collections.emptySet());

        final boolean isDev = true;

        // when
        createInstanceFromRecipe(getMachineBuilder().setConfig(getMachineConfigBuilder().setDev(isDev)
                                                                                        .setServers(serversFromConf)
                                                                                        .build())
                                                    .build());

        // then
        ArgumentCaptor<ContainerConfig> argumentCaptor = ArgumentCaptor.forClass(ContainerConfig.class);
        verify(dockerConnector).createContainer(argumentCaptor.capture(), anyString());

        assertTrue(new ArrayList<>(argumentCaptor.getValue().getExposedPorts().keySet()).containsAll(expectedExposedPorts));
    }

    @Test
    public void shouldBindProjectsFSVolumeToContainerOnDevInstanceCreationFromRecipe() throws Exception {
        final String expectedHostPathOfProjects = "/tmp/projects";
        String[] expectedVolumes = new String[] {expectedHostPathOfProjects + ":/projects"};

        dockerInstanceProvider = new DockerInstanceProvider(dockerConnector,
                                                            dockerConnectorConfiguration,
                                                            dockerMachineFactory,
                                                            dockerInstanceStopDetector,
                                                            Collections.emptySet(),
                                                            Collections.emptySet(),
                                                            Collections.emptySet(),
                                                            Collections.emptySet(),
                                                            null,
                                                            workspaceFolderPathProvider,
                                                            PROJECT_FOLDER_PATH,
                                                            false,
                                                            Collections.emptySet(),
                                                            Collections.emptySet());

        when(workspaceFolderPathProvider.getPath(anyString())).thenReturn(expectedHostPathOfProjects);

        final boolean isDev = true;


        createInstanceFromRecipe(isDev);


        ArgumentCaptor<ContainerConfig> argumentCaptor = ArgumentCaptor.forClass(ContainerConfig.class);
        verify(dockerConnector).createContainer(argumentCaptor.capture(), anyString());
        verify(dockerConnector).startContainer(anyString(), eq(null));

        assertEquals(argumentCaptor.getValue().getHostConfig().getBinds(), expectedVolumes);
    }

    @Test
    public void shouldBindProjectsFSVolumeToContainerOnDevInstanceCreationFromSnapshot() throws Exception {
        final String expectedHostPathOfProjects = "/tmp/projects";
        final String[] expectedVolumes = new String[] {expectedHostPathOfProjects + ":/projects"};

        dockerInstanceProvider = new DockerInstanceProvider(dockerConnector,
                                                            dockerConnectorConfiguration,
                                                            dockerMachineFactory,
                                                            dockerInstanceStopDetector,
                                                            Collections.emptySet(),
                                                            Collections.emptySet(),
                                                            Collections.emptySet(),
                                                            Collections.emptySet(),
                                                            null,
                                                            workspaceFolderPathProvider,
                                                            PROJECT_FOLDER_PATH,
                                                            false,
                                                            Collections.emptySet(),
                                                            Collections.emptySet());

        when(workspaceFolderPathProvider.getPath(anyString())).thenReturn(expectedHostPathOfProjects);

        final boolean isDev = true;


        createInstanceFromSnapshot(isDev);


        ArgumentCaptor<ContainerConfig> argumentCaptor = ArgumentCaptor.forClass(ContainerConfig.class);
        verify(dockerConnector).createContainer(argumentCaptor.capture(), anyString());
        verify(dockerConnector).startContainer(anyString(), eq(null));

        assertEquals(argumentCaptor.getValue().getHostConfig().getBinds(), expectedVolumes);
    }

    @Test
    public void shouldNotBindProjectsFSVolumeToContainerOnNonDevInstanceCreationFromRecipe() throws Exception {
        String[] expectedVolumes = new String[0];

        dockerInstanceProvider = new DockerInstanceProvider(dockerConnector,
                                                            dockerConnectorConfiguration,
                                                            dockerMachineFactory,
                                                            dockerInstanceStopDetector,
                                                            Collections.emptySet(),
                                                            Collections.emptySet(),
                                                            Collections.emptySet(),
                                                            Collections.emptySet(),
                                                            null,
                                                            workspaceFolderPathProvider,
                                                            PROJECT_FOLDER_PATH,
                                                            false,
                                                            Collections.emptySet(),
                                                            Collections.emptySet());

        when(dockerNode.getProjectsFolder()).thenReturn("/tmp/projects");

        final boolean isDev = false;


        createInstanceFromRecipe(isDev);


        ArgumentCaptor<ContainerConfig> argumentCaptor = ArgumentCaptor.forClass(ContainerConfig.class);
        verify(dockerConnector).createContainer(argumentCaptor.capture(), anyString());
        verify(dockerConnector).startContainer(anyString(), eq(null));

        assertEquals(argumentCaptor.getValue().getHostConfig().getBinds(), expectedVolumes);
    }

    @Test
    public void shouldNotBindProjectsFSVolumeToContainerOnNonDevInstanceCreationFromSnapshot() throws Exception {
        String[] expectedVolumes = new String[0];

        dockerInstanceProvider = new DockerInstanceProvider(dockerConnector,
                                                            dockerConnectorConfiguration,
                                                            dockerMachineFactory,
                                                            dockerInstanceStopDetector,
                                                            Collections.emptySet(),
                                                            Collections.emptySet(),
                                                            Collections.emptySet(),
                                                            Collections.emptySet(),
                                                            null,
                                                            workspaceFolderPathProvider,
                                                            PROJECT_FOLDER_PATH,
                                                            false,
                                                            Collections.emptySet(),
                                                            Collections.emptySet());

        when(dockerNode.getProjectsFolder()).thenReturn("/tmp/projects");

        final boolean isDev = false;


        createInstanceFromSnapshot(isDev);


        ArgumentCaptor<ContainerConfig> argumentCaptor = ArgumentCaptor.forClass(ContainerConfig.class);
        verify(dockerConnector).createContainer(argumentCaptor.capture(), anyString());
        verify(dockerConnector).startContainer(anyString(), eq(null));

        assertEquals(argumentCaptor.getValue().getHostConfig().getBinds(), expectedVolumes);
    }

    @Test
    public void shouldBindCommonAndDevVolumesToContainerOnDevInstanceCreationFromRecipe() throws Exception {
        final String expectedHostPathOfProjects = "/tmp/projects";
        Set<String> devVolumes = new HashSet<>(asList("/etc:/tmp/etc:ro", "/some/thing:/home/some/thing"));
        Set<String> commonVolumes = new HashSet<>(asList("/some/thing/else:/home/some/thing/else", "/other/path:/home/other/path"));

        final ArrayList<String> expectedVolumes = new ArrayList<>();
        expectedVolumes.addAll(devVolumes);
        expectedVolumes.addAll(commonVolumes);
        expectedVolumes.add(expectedHostPathOfProjects + ":/projects");

        dockerInstanceProvider = new DockerInstanceProvider(dockerConnector,
                                                            dockerConnectorConfiguration,
                                                            dockerMachineFactory,
                                                            dockerInstanceStopDetector,
                                                            Collections.emptySet(),
                                                            Collections.emptySet(),
                                                            devVolumes,
                                                            commonVolumes,
                                                            null,
                                                            workspaceFolderPathProvider,
                                                            PROJECT_FOLDER_PATH,
                                                            false,
                                                            Collections.emptySet(),
                                                            Collections.emptySet());

        when(workspaceFolderPathProvider.getPath(anyString())).thenReturn(expectedHostPathOfProjects);
        final boolean isDev = true;


        createInstanceFromRecipe(isDev);


        ArgumentCaptor<ContainerConfig> argumentCaptor = ArgumentCaptor.forClass(ContainerConfig.class);
        verify(dockerConnector).createContainer(argumentCaptor.capture(), anyString());
        verify(dockerConnector).startContainer(anyString(), eq(null));

        final String[] actualBinds = argumentCaptor.getValue().getHostConfig().getBinds();
        assertEquals(actualBinds.length, expectedVolumes.size());
        assertEquals(new HashSet<>(asList(actualBinds)), new HashSet<>(expectedVolumes));
    }

    @Test
    public void shouldBindCommonAndDevVolumesToContainerOnDevInstanceCreationFromSnapshot() throws Exception {
        final String expectedHostPathOfProjects = "/tmp/projects";
        Set<String> devVolumes = new HashSet<>(asList("/etc:/tmp/etc:ro", "/some/thing:/home/some/thing"));
        Set<String> commonVolumes = new HashSet<>(asList("/some/thing/else:/home/some/thing/else", "/other/path:/home/other/path"));

        final ArrayList<String> expectedVolumes = new ArrayList<>();
        expectedVolumes.addAll(devVolumes);
        expectedVolumes.addAll(commonVolumes);
        expectedVolumes.add(expectedHostPathOfProjects + ":/projects");

        dockerInstanceProvider = new DockerInstanceProvider(dockerConnector,
                                                            dockerConnectorConfiguration,
                                                            dockerMachineFactory,
                                                            dockerInstanceStopDetector,
                                                            Collections.emptySet(),
                                                            Collections.emptySet(),
                                                            devVolumes,
                                                            commonVolumes,
                                                            null,
                                                            workspaceFolderPathProvider,
                                                            PROJECT_FOLDER_PATH,
                                                            false,
                                                            Collections.emptySet(),
                                                            Collections.emptySet());

        when(workspaceFolderPathProvider.getPath(anyString())).thenReturn(expectedHostPathOfProjects);

        final boolean isDev = true;


        createInstanceFromSnapshot(isDev);


        ArgumentCaptor<ContainerConfig> argumentCaptor = ArgumentCaptor.forClass(ContainerConfig.class);
        verify(dockerConnector).createContainer(argumentCaptor.capture(), anyString());
        verify(dockerConnector).startContainer(anyString(), eq(null));

        final String[] actualBinds = argumentCaptor.getValue().getHostConfig().getBinds();
        assertEquals(actualBinds.length, expectedVolumes.size());
        assertEquals(new HashSet<>(asList(actualBinds)), new HashSet<>(expectedVolumes));
    }

    @Test
    public void shouldBindCommonVolumesOnlyToContainerOnNonDevInstanceCreationFromRecipe() throws Exception {
        final String expectedHostPathOfProjects = "/tmp/projects";
        Set<String> devVolumes = new HashSet<>(asList("/etc:/tmp/etc:ro", "/some/thing:/home/some/thing"));
        Set<String> commonVolumes = new HashSet<>(asList("/some/thing/else:/home/some/thing/else", "/other/path:/home/other/path"));

        final ArrayList<String> expectedVolumes = new ArrayList<>();
        expectedVolumes.addAll(commonVolumes);

        dockerInstanceProvider = new DockerInstanceProvider(dockerConnector,
                                                            dockerConnectorConfiguration,
                                                            dockerMachineFactory,
                                                            dockerInstanceStopDetector,
                                                            Collections.emptySet(),
                                                            Collections.emptySet(),
                                                            devVolumes,
                                                            commonVolumes,
                                                            null,
                                                            workspaceFolderPathProvider,
                                                            PROJECT_FOLDER_PATH,
                                                            false,
                                                            Collections.emptySet(),
                                                            Collections.emptySet());

        when(dockerNode.getProjectsFolder()).thenReturn(expectedHostPathOfProjects);

        final boolean isDev = false;


        createInstanceFromRecipe(isDev);


        ArgumentCaptor<ContainerConfig> argumentCaptor = ArgumentCaptor.forClass(ContainerConfig.class);
        verify(dockerConnector).createContainer(argumentCaptor.capture(), anyString());
        verify(dockerConnector).startContainer(anyString(), eq(null));

        final String[] actualBinds = argumentCaptor.getValue().getHostConfig().getBinds();
        assertEquals(actualBinds.length, expectedVolumes.size());
        assertEquals(new HashSet<>(asList(actualBinds)), new HashSet<>(expectedVolumes));
    }

    @Test
    public void shouldAddExtraHostOnDevInstanceCreationFromRecipe() throws Exception {
        //given
        final String expectedHostPathOfProjects = "/tmp/projects";
        Set<String> devVolumes = new HashSet<>(asList("/etc:/tmp/etc:ro", "/some/thing:/home/some/thing"));
        Set<String> commonVolumes = new HashSet<>(asList("/some/thing/else:/home/some/thing/else", "/other/path:/home/other/path"));

        dockerInstanceProvider = new DockerInstanceProvider(dockerConnector,
                                                            dockerConnectorConfiguration,
                                                            dockerMachineFactory,
                                                            dockerInstanceStopDetector,
                                                            Collections.emptySet(),
                                                            Collections.emptySet(),
                                                            devVolumes,
                                                            commonVolumes,
                                                            "dev.box.com:192.168.0.1",
                                                            workspaceFolderPathProvider,
                                                            PROJECT_FOLDER_PATH,
                                                            false,
                                                            Collections.emptySet(),
                                                            Collections.emptySet());

        when(dockerNode.getProjectsFolder()).thenReturn(expectedHostPathOfProjects);

        final boolean isDev = true;

        //when
        createInstanceFromRecipe(isDev);

        //then
        ArgumentCaptor<ContainerConfig> argumentCaptor = ArgumentCaptor.forClass(ContainerConfig.class);
        verify(dockerConnector).createContainer(argumentCaptor.capture(), anyString());
        verify(dockerConnector).startContainer(anyString(), eq(null));

        final String[] extraHosts = argumentCaptor.getValue().getHostConfig().getExtraHosts();
        assertEquals(extraHosts.length, 2);
        assertEquals(extraHosts[0], "dev.box.com:192.168.0.1");
    }

    @Test
    public void shouldAddExtraHostOnDevInstanceCreationFromSnapshot() throws Exception {
        //given
        final String expectedHostPathOfProjects = "/tmp/projects";
        Set<String> devVolumes = new HashSet<>(asList("/etc:/tmp/etc:ro", "/some/thing:/home/some/thing"));
        Set<String> commonVolumes = new HashSet<>(asList("/some/thing/else:/home/some/thing/else", "/other/path:/home/other/path"));

        dockerInstanceProvider = new DockerInstanceProvider(dockerConnector,
                                                            dockerConnectorConfiguration,
                                                            dockerMachineFactory,
                                                            dockerInstanceStopDetector,
                                                            Collections.emptySet(),
                                                            Collections.emptySet(),
                                                            devVolumes,
                                                            commonVolumes,
                                                            "dev.box.com:192.168.0.1,codenvy.com.com:185",
                                                            workspaceFolderPathProvider,
                                                            PROJECT_FOLDER_PATH,
                                                            false,
                                                            Collections.emptySet(),
                                                            Collections.emptySet());

        when(dockerNode.getProjectsFolder()).thenReturn(expectedHostPathOfProjects);
        final boolean isDev = true;

        //when
        createInstanceFromSnapshot(isDev);
        //then

        ArgumentCaptor<ContainerConfig> argumentCaptor = ArgumentCaptor.forClass(ContainerConfig.class);
        verify(dockerConnector).createContainer(argumentCaptor.capture(), anyString());
        verify(dockerConnector).startContainer(anyString(), eq(null));

        final String[] extraHosts = argumentCaptor.getValue().getHostConfig().getExtraHosts();
        assertEquals(extraHosts.length, 3);
        assertEquals(extraHosts[0], "dev.box.com:192.168.0.1");
        assertEquals(extraHosts[1], "codenvy.com.com:185");
    }

    @Test
    public void shouldAddExtraHostOnNonDevInstanceCreationFromRecipe() throws Exception {
        //given
        final String expectedHostPathOfProjects = "/tmp/projects";
        Set<String> devVolumes = new HashSet<>(asList("/etc:/tmp/etc:ro", "/some/thing:/home/some/thing"));
        Set<String> commonVolumes = new HashSet<>(asList("/some/thing/else:/home/some/thing/else", "/other/path:/home/other/path"));

        dockerInstanceProvider = new DockerInstanceProvider(dockerConnector,
                                                            dockerConnectorConfiguration,
                                                            dockerMachineFactory,
                                                            dockerInstanceStopDetector,
                                                            Collections.emptySet(),
                                                            Collections.emptySet(),
                                                            devVolumes,
                                                            commonVolumes,
                                                            "dev.box.com:192.168.0.1",
                                                            workspaceFolderPathProvider,
                                                            PROJECT_FOLDER_PATH,
                                                            false,
                                                            Collections.emptySet(),
                                                            Collections.emptySet());

        when(dockerNode.getProjectsFolder()).thenReturn(expectedHostPathOfProjects);

        final boolean isDev = false;

        //when
        createInstanceFromRecipe(isDev);

        //then
        ArgumentCaptor<ContainerConfig> argumentCaptor = ArgumentCaptor.forClass(ContainerConfig.class);
        verify(dockerConnector).createContainer(argumentCaptor.capture(), anyString());
        verify(dockerConnector).startContainer(anyString(), eq(null));

        final String[] extraHosts = argumentCaptor.getValue().getHostConfig().getExtraHosts();
        assertEquals(extraHosts.length, 2);
        assertEquals(extraHosts[0], "dev.box.com:192.168.0.1");
    }

    @Test
    public void shouldAddExtraHostOnNonDevInstanceCreationFromSnapshot() throws Exception {
        //given
        final String expectedHostPathOfProjects = "/tmp/projects";
        Set<String> devVolumes = new HashSet<>(asList("/etc:/tmp/etc:ro", "/some/thing:/home/some/thing"));
        Set<String> commonVolumes = new HashSet<>(asList("/some/thing/else:/home/some/thing/else", "/other/path:/home/other/path"));

        dockerInstanceProvider = new DockerInstanceProvider(dockerConnector,
                                                            dockerConnectorConfiguration,
                                                            dockerMachineFactory,
                                                            dockerInstanceStopDetector,
                                                            Collections.emptySet(),
                                                            Collections.emptySet(),
                                                            devVolumes,
                                                            commonVolumes,
                                                            "dev.box.com:192.168.0.1,codenvy.com.com:185",
                                                            workspaceFolderPathProvider,
                                                            PROJECT_FOLDER_PATH,
                                                            false,
                                                            Collections.emptySet(),
                                                            Collections.emptySet());

        when(dockerNode.getProjectsFolder()).thenReturn(expectedHostPathOfProjects);
        final boolean isDev = false;

        //when
        createInstanceFromSnapshot(isDev);
        //then

        ArgumentCaptor<ContainerConfig> argumentCaptor = ArgumentCaptor.forClass(ContainerConfig.class);
        verify(dockerConnector).createContainer(argumentCaptor.capture(), anyString());
        verify(dockerConnector).startContainer(anyString(), eq(null));

        final String[] extraHosts = argumentCaptor.getValue().getHostConfig().getExtraHosts();
        assertEquals(extraHosts.length, 3);
        assertEquals(extraHosts[0], "dev.box.com:192.168.0.1");
        assertEquals(extraHosts[1], "codenvy.com.com:185");
    }

    @Test
    public void shouldBindCommonVolumesOnlyToContainerOnNonDevInstanceCreationFromSnapshot() throws Exception {
        final String expectedHostPathOfProjects = "/tmp/projects";
        Set<String> devVolumes = new HashSet<>(asList("/etc:/tmp/etc:ro", "/some/thing:/home/some/thing"));
        Set<String> commonVolumes = new HashSet<>(asList("/some/thing/else:/home/some/thing/else", "/other/path:/home/other/path"));

        final ArrayList<String> expectedVolumes = new ArrayList<>();
        expectedVolumes.addAll(commonVolumes);

        dockerInstanceProvider = new DockerInstanceProvider(dockerConnector,
                                                            dockerConnectorConfiguration,
                                                            dockerMachineFactory,
                                                            dockerInstanceStopDetector,
                                                            Collections.emptySet(),
                                                            Collections.emptySet(),
                                                            devVolumes,
                                                            commonVolumes,
                                                            null,
                                                            workspaceFolderPathProvider,
                                                            PROJECT_FOLDER_PATH,
                                                            false,
                                                            Collections.emptySet(),
                                                            Collections.emptySet());

        when(dockerNode.getProjectsFolder()).thenReturn(expectedHostPathOfProjects);

        final boolean isDev = false;


        createInstanceFromSnapshot(isDev);


        ArgumentCaptor<ContainerConfig> argumentCaptor = ArgumentCaptor.forClass(ContainerConfig.class);
        verify(dockerConnector).createContainer(argumentCaptor.capture(), anyString());
        verify(dockerConnector).startContainer(anyString(), eq(null));

        final String[] actualBinds = argumentCaptor.getValue().getHostConfig().getBinds();
        assertEquals(actualBinds.length, expectedVolumes.size());
        assertEquals(new HashSet<>(asList(actualBinds)), new HashSet<>(expectedVolumes));
    }

    @Test
    public void shouldGenerateValidNameForContainerFromPrefixWithValidCharacters() throws Exception {
        final String userName = "user";
        final String displayName = "displayName";
        final String expectedPrefix = String.format("%s_%s_%s_", userName, WORKSPACE_ID, displayName);

        final String containerName = dockerInstanceProvider.generateContainerName(WORKSPACE_ID, displayName);

        assertTrue(containerName.startsWith(expectedPrefix),
                   "Unexpected container name " + containerName + " while expected " + expectedPrefix + "*");
    }

    @Test
    public void shouldGenerateValidNameForContainerFromPrefixWithInvalidCharacters() throws Exception {
        final String userName = "{use}r+";
        final String displayName = "displ{[ayName@";
        EnvironmentContext.getCurrent().setUser(new UserImpl(userName, "id", "token", emptyList(), false));
        final String expectedPrefix = String.format("%s_%s_%s_", "user", "WORKSPACE_ID", "displayName");

        final String containerName = dockerInstanceProvider.generateContainerName("WORKSPACE_ID", displayName);

        assertTrue(containerName.startsWith(expectedPrefix),
                   "Unexpected container name " + containerName + " while expected " + expectedPrefix + "*");
    }

    @Test
    public void shouldAddWorkspaceIdEnvVariableOnDevInstanceCreationFromRecipe() throws Exception {
        String wsId = "myWs";
        createInstanceFromRecipe(true, wsId);
        ArgumentCaptor<ContainerConfig> argumentCaptor = ArgumentCaptor.forClass(ContainerConfig.class);
        verify(dockerConnector).createContainer(argumentCaptor.capture(), anyString());
        assertTrue(asList(argumentCaptor.getValue().getEnv())
                           .contains(DockerInstanceRuntimeInfo.CHE_WORKSPACE_ID + "=" + wsId),
                   "Workspace Id variable is missing. Required " + DockerInstanceRuntimeInfo.CHE_WORKSPACE_ID + "=" + wsId +
                   ". Found " + Arrays.toString(argumentCaptor.getValue().getEnv()));
    }

    @Test
    public void shouldAddWorkspaceIdEnvVariableOnDevInstanceCreationFromSnapshot() throws Exception {
        String wsId = "myWs";
        createInstanceFromSnapshot(true, wsId);
        ArgumentCaptor<ContainerConfig> argumentCaptor = ArgumentCaptor.forClass(ContainerConfig.class);
        verify(dockerConnector).createContainer(argumentCaptor.capture(), anyString());
        assertTrue(asList(argumentCaptor.getValue().getEnv())
                           .contains(DockerInstanceRuntimeInfo.CHE_WORKSPACE_ID + "=" + wsId),
                   "Workspace Id variable is missing. Required " + DockerInstanceRuntimeInfo.CHE_WORKSPACE_ID + "=" + wsId +
                   ". Found " + Arrays.toString(argumentCaptor.getValue().getEnv()));
    }

    @Test
    public void shouldNotAddWorkspaceIdEnvVariableOnNonDevInstanceCreationFromRecipe() throws Exception {
        String wsId = "myWs";
        createInstanceFromRecipe(false, wsId);
        ArgumentCaptor<ContainerConfig> argumentCaptor = ArgumentCaptor.forClass(ContainerConfig.class);
        verify(dockerConnector).createContainer(argumentCaptor.capture(), anyString());
        assertFalse(asList(argumentCaptor.getValue().getEnv())
                            .contains(DockerInstanceRuntimeInfo.CHE_WORKSPACE_ID + "=" + wsId),
                    "Non dev machine should not contains " + DockerInstanceRuntimeInfo.CHE_WORKSPACE_ID);
    }

    @Test
    public void shouldNotAddWorkspaceIdEnvVariableOnNonDevInstanceCreationFromSnapshot() throws Exception {
        String wsId = "myWs";
        createInstanceFromSnapshot(false, wsId);
        ArgumentCaptor<ContainerConfig> argumentCaptor = ArgumentCaptor.forClass(ContainerConfig.class);
        verify(dockerConnector).createContainer(argumentCaptor.capture(), anyString());
        assertFalse(asList(argumentCaptor.getValue().getEnv())
                            .contains(DockerInstanceRuntimeInfo.CHE_WORKSPACE_ID + "=" + wsId),
                    "Non dev machine should not contains " + DockerInstanceRuntimeInfo.CHE_WORKSPACE_ID);
    }

    /**
     * E.g from https://github.com/boot2docker/boot2docker/blob/master/README.md#virtualbox-guest-additions
     *
     * Users should be /Users
     * /Users should be /Users
     * c/Users should be /c/Users
     * /c/Users should be /c/Users
     * c:/Users should be /c/Users
     */
    @Test
    public void shouldEscapePathForWindowsHost() {
        assertEquals(dockerInstanceProvider.escapePath("Users"), "/Users");
        assertEquals(dockerInstanceProvider.escapePath("/Users"), "/Users");
        assertEquals(dockerInstanceProvider.escapePath("c/Users"), "/c/Users");
        assertEquals(dockerInstanceProvider.escapePath("/c/Users"), "/c/Users");
        assertEquals(dockerInstanceProvider.escapePath("c:/Users"), "/c/Users");
        assertEquals(dockerInstanceProvider.escapePath("C:/Users"), "/c/Users");

        assertEquals(dockerInstanceProvider.escapePath("C:/Users/path/dir/from/host:/name/of/dir/in/container"),
                     "/c/Users/path/dir/from/host:/name/of/dir/in/container");
    }

    @Test
    public void shouldAddCommonAndDevEnvVariablesToContainerOnDevInstanceCreationFromRecipe() throws Exception {
        Set<String> commonEnv = new HashSet<>(asList("ENV_VAR1=123", "ENV_VAR2=234"));
        Set<String> devEnv = new HashSet<>(asList("DEV_ENV_VAR1=345", "DEV_ENV_VAR2=456", "DEV_ENV_VAR3=567"));
        Set<String> expectedEnv = new HashSet<>();
        expectedEnv.addAll(commonEnv);
        expectedEnv.addAll(devEnv);
        expectedEnv.add(DockerInstanceRuntimeInfo.USER_TOKEN + "=" + USER_TOKEN);
        expectedEnv.add(DockerInstanceRuntimeInfo.CHE_WORKSPACE_ID + "=" + WORKSPACE_ID);

        dockerInstanceProvider = new DockerInstanceProvider(dockerConnector,
                                                            dockerConnectorConfiguration,
                                                            dockerMachineFactory,
                                                            dockerInstanceStopDetector,
                                                            Collections.emptySet(),
                                                            Collections.emptySet(),
                                                            Collections.emptySet(),
                                                            Collections.emptySet(),
                                                            null,
                                                            workspaceFolderPathProvider,
                                                            PROJECT_FOLDER_PATH,
                                                            false,
                                                            devEnv,
                                                            commonEnv);

        final boolean isDev = true;


        createInstanceFromRecipe(isDev);


        ArgumentCaptor<ContainerConfig> argumentCaptor = ArgumentCaptor.forClass(ContainerConfig.class);
        verify(dockerConnector).createContainer(argumentCaptor.capture(), anyString());
        assertTrue(new HashSet<>(asList(argumentCaptor.getValue().getEnv())).containsAll(expectedEnv));
    }

    @Test
    public void shouldNotAddDevEnvToCommonEnvVariablesToContainerOnNonDevInstanceCreationFromRecipe() throws Exception {
        Set<String> commonEnv = new HashSet<>(asList("ENV_VAR1=123", "ENV_VAR2=234"));
        Set<String> devEnv = new HashSet<>(asList("DEV_ENV_VAR1=345", "DEV_ENV_VAR2=456", "DEV_ENV_VAR3=567"));

        dockerInstanceProvider = new DockerInstanceProvider(dockerConnector,
                                                            dockerConnectorConfiguration,
                                                            dockerMachineFactory,
                                                            dockerInstanceStopDetector,
                                                            Collections.emptySet(),
                                                            Collections.emptySet(),
                                                            Collections.emptySet(),
                                                            Collections.emptySet(),
                                                            null,
                                                            workspaceFolderPathProvider,
                                                            PROJECT_FOLDER_PATH,
                                                            false,
                                                            devEnv,
                                                            commonEnv);

        final boolean isDev = false;


        createInstanceFromRecipe(isDev);


        ArgumentCaptor<ContainerConfig> argumentCaptor = ArgumentCaptor.forClass(ContainerConfig.class);
        verify(dockerConnector).createContainer(argumentCaptor.capture(), anyString());
        assertTrue(new HashSet<>(asList(argumentCaptor.getValue().getEnv())).containsAll(commonEnv));
    }

    @Test
    public void shouldAddCommonAndDevEnvVariablesToContainerOnDevInstanceCreationFromSnapshot() throws Exception {
        Set<String> commonEnv = new HashSet<>(asList("ENV_VAR1=123", "ENV_VAR2=234"));
        Set<String> devEnv = new HashSet<>(asList("DEV_ENV_VAR1=345", "DEV_ENV_VAR2=456", "DEV_ENV_VAR3=567"));
        Set<String> expectedEnv = new HashSet<>();
        expectedEnv.addAll(commonEnv);
        expectedEnv.addAll(devEnv);
        expectedEnv.add(DockerInstanceRuntimeInfo.USER_TOKEN + "=" + USER_TOKEN);
        expectedEnv.add(DockerInstanceRuntimeInfo.CHE_WORKSPACE_ID + "=" + WORKSPACE_ID);

        dockerInstanceProvider = new DockerInstanceProvider(dockerConnector,
                                                            dockerConnectorConfiguration,
                                                            dockerMachineFactory,
                                                            dockerInstanceStopDetector,
                                                            Collections.emptySet(),
                                                            Collections.emptySet(),
                                                            Collections.emptySet(),
                                                            Collections.emptySet(),
                                                            null,
                                                            workspaceFolderPathProvider,
                                                            PROJECT_FOLDER_PATH,
                                                            false,
                                                            devEnv,
                                                            commonEnv);

        final boolean isDev = true;


        createInstanceFromSnapshot(isDev);


        ArgumentCaptor<ContainerConfig> argumentCaptor = ArgumentCaptor.forClass(ContainerConfig.class);
        verify(dockerConnector).createContainer(argumentCaptor.capture(), anyString());
        assertTrue(new HashSet<>(asList(argumentCaptor.getValue().getEnv())).containsAll(expectedEnv));
    }

    @Test
    public void shouldNotAddDevEnvToCommonEnvVariablesToContainerOnNonDevInstanceCreationFromSnapshot() throws Exception {
        Set<String> commonEnv = new HashSet<>(asList("ENV_VAR1=123", "ENV_VAR2=234"));
        Set<String> devEnv = new HashSet<>(asList("DEV_ENV_VAR1=345", "DEV_ENV_VAR2=456", "DEV_ENV_VAR3=567"));

        dockerInstanceProvider = new DockerInstanceProvider(dockerConnector,
                                                            dockerConnectorConfiguration,
                                                            dockerMachineFactory,
                                                            dockerInstanceStopDetector,
                                                            Collections.emptySet(),
                                                            Collections.emptySet(),
                                                            Collections.emptySet(),
                                                            Collections.emptySet(),
                                                            null,
                                                            workspaceFolderPathProvider,
                                                            PROJECT_FOLDER_PATH,
                                                            false,
                                                            devEnv,
                                                            commonEnv);

        final boolean isDev = false;


        createInstanceFromSnapshot(isDev);


        ArgumentCaptor<ContainerConfig> argumentCaptor = ArgumentCaptor.forClass(ContainerConfig.class);
        verify(dockerConnector).createContainer(argumentCaptor.capture(), anyString());
        assertTrue(new HashSet<>(asList(argumentCaptor.getValue().getEnv())).containsAll(commonEnv));
    }

    @Test
    public void shouldAddEnvVarsFromMachineConfigToContainerOnNonDevInstanceCreationFromSnapshot() throws Exception {
        // given
        Map<String, String> envVarsFromConfig = new HashMap<>();
        envVarsFromConfig.put("ENV_VAR1", "123");
        envVarsFromConfig.put("ENV_VAR2", "234");

        dockerInstanceProvider = new DockerInstanceProvider(dockerConnector,
                                                            dockerConnectorConfiguration,
                                                            dockerMachineFactory,
                                                            dockerInstanceStopDetector,
                                                            Collections.emptySet(),
                                                            Collections.emptySet(),
                                                            Collections.emptySet(),
                                                            Collections.emptySet(),
                                                            null,
                                                            workspaceFolderPathProvider,
                                                            PROJECT_FOLDER_PATH,
                                                            false,
                                                            Collections.emptySet(),
                                                            Collections.emptySet());

        final boolean isDev = false;

        // when
        createInstanceFromSnapshot(getMachineBuilder().setConfig(getMachineConfigBuilder().setDev(isDev)
                                                                                          .setEnvVariables(envVarsFromConfig)
                                                                                          .build())
                                                      .build());

        // then
        ArgumentCaptor<ContainerConfig> argumentCaptor = ArgumentCaptor.forClass(ContainerConfig.class);
        verify(dockerConnector).createContainer(argumentCaptor.capture(), anyString());
        assertTrue(asList(argumentCaptor.getValue().getEnv()).containsAll(envVarsFromConfig.entrySet()
                                                                                           .stream()
                                                                                           .map(entry -> entry.getKey() +
                                                                                                         "=" +
                                                                                                         entry.getValue())
                                                                                           .collect(Collectors.toList())));
    }

    @Test
    public void shouldAddEnvVarsFromMachineConfigToContainerOnDevInstanceCreationFromSnapshot() throws Exception {
        // given
        Map<String, String> envVarsFromConfig = new HashMap<>();
        envVarsFromConfig.put("ENV_VAR1", "123");
        envVarsFromConfig.put("ENV_VAR2", "234");

        dockerInstanceProvider = new DockerInstanceProvider(dockerConnector,
                                                            dockerConnectorConfiguration,
                                                            dockerMachineFactory,
                                                            dockerInstanceStopDetector,
                                                            Collections.emptySet(),
                                                            Collections.emptySet(),
                                                            Collections.emptySet(),
                                                            Collections.emptySet(),
                                                            null,
                                                            workspaceFolderPathProvider,
                                                            PROJECT_FOLDER_PATH,
                                                            false,
                                                            Collections.emptySet(),
                                                            Collections.emptySet());

        final boolean isDev = true;

        // when
        createInstanceFromSnapshot(getMachineBuilder().setConfig(getMachineConfigBuilder().setDev(isDev)
                                                                                          .setEnvVariables(envVarsFromConfig)
                                                                                          .build())
                                                      .build());

        // then
        ArgumentCaptor<ContainerConfig> argumentCaptor = ArgumentCaptor.forClass(ContainerConfig.class);
        verify(dockerConnector).createContainer(argumentCaptor.capture(), anyString());
        assertTrue(asList(argumentCaptor.getValue().getEnv()).containsAll(envVarsFromConfig.entrySet()
                                                                                           .stream()
                                                                                           .map(entry -> entry.getKey() +
                                                                                                         "=" +
                                                                                                         entry.getValue())
                                                                                           .collect(Collectors.toList())));
    }

    @Test
    public void shouldAddEnvVarsFromMachineConfigToContainerOnNonDevInstanceCreationFromRecipe() throws Exception {
        // given
        Map<String, String> envVarsFromConfig = new HashMap<>();
        envVarsFromConfig.put("ENV_VAR1", "123");
        envVarsFromConfig.put("ENV_VAR2", "234");

        dockerInstanceProvider = new DockerInstanceProvider(dockerConnector,
                                                            dockerConnectorConfiguration,
                                                            dockerMachineFactory,
                                                            dockerInstanceStopDetector,
                                                            Collections.emptySet(),
                                                            Collections.emptySet(),
                                                            Collections.emptySet(),
                                                            Collections.emptySet(),
                                                            null,
                                                            workspaceFolderPathProvider,
                                                            PROJECT_FOLDER_PATH,
                                                            false,
                                                            Collections.emptySet(),
                                                            Collections.emptySet());

        final boolean isDev = false;

        // when
        createInstanceFromRecipe(getMachineBuilder().setConfig(getMachineConfigBuilder().setDev(isDev)
                                                                                        .setEnvVariables(envVarsFromConfig)
                                                                                        .build())
                                                    .build());

        // then
        ArgumentCaptor<ContainerConfig> argumentCaptor = ArgumentCaptor.forClass(ContainerConfig.class);
        verify(dockerConnector).createContainer(argumentCaptor.capture(), anyString());
        assertTrue(asList(argumentCaptor.getValue().getEnv()).containsAll(envVarsFromConfig.entrySet()
                                                                                           .stream()
                                                                                           .map(entry -> entry.getKey() +
                                                                                                         "=" +
                                                                                                         entry.getValue())
                                                                                           .collect(Collectors.toList())));
    }

    @Test
    public void shouldAddEnvVarsFromMachineConfigToContainerOnDevInstanceCreationFromRecipe() throws Exception {
        // given
        Map<String, String> envVarsFromConfig = new HashMap<>();
        envVarsFromConfig.put("ENV_VAR1", "123");
        envVarsFromConfig.put("ENV_VAR2", "234");

        dockerInstanceProvider = new DockerInstanceProvider(dockerConnector,
                                                            dockerConnectorConfiguration,
                                                            dockerMachineFactory,
                                                            dockerInstanceStopDetector,
                                                            Collections.emptySet(),
                                                            Collections.emptySet(),
                                                            Collections.emptySet(),
                                                            Collections.emptySet(),
                                                            null,
                                                            workspaceFolderPathProvider,
                                                            PROJECT_FOLDER_PATH,
                                                            false,
                                                            Collections.emptySet(),
                                                            Collections.emptySet());

        final boolean isDev = true;

        // when
        createInstanceFromRecipe(getMachineBuilder().setConfig(getMachineConfigBuilder().setDev(isDev)
                                                                                        .setEnvVariables(envVarsFromConfig)
                                                                                        .build())
                                                    .build());

        // then
        ArgumentCaptor<ContainerConfig> argumentCaptor = ArgumentCaptor.forClass(ContainerConfig.class);
        verify(dockerConnector).createContainer(argumentCaptor.capture(), anyString());
        assertTrue(asList(argumentCaptor.getValue().getEnv()).containsAll(envVarsFromConfig.entrySet()
                                                                                           .stream()
                                                                                           .map(entry -> entry.getKey() +
                                                                                                         "=" +
                                                                                                         entry.getValue())
                                                                                           .collect(Collectors.toList())));
    }

    private void createInstanceFromRecipe() throws Exception {
<<<<<<< HEAD
        createInstanceFromRecipe(false,
                                 64,
                                 "machineId",
                                 "userId",
                                 WORKSPACE_ID,
                                 DISPLAY_NAME,
                                 new RecipeImpl().withType("Dockerfile")
                                                 .withScript("FROM busybox"));
=======
        createInstanceFromRecipe(getMachineBuilder().build());
>>>>>>> 806782c5
    }

    private void createInstanceFromRecipe(boolean isDev) throws Exception {
        createInstanceFromRecipe(getMachineBuilder().setConfig(getMachineConfigBuilder().setDev(isDev)
                                                                                        .build())
                                                    .build());
    }

    private void createInstanceFromRecipe(boolean isDev, String workspaceId) throws Exception {
        createInstanceFromRecipe(getMachineBuilder().setConfig(getMachineConfigBuilder().setDev(isDev)
                                                                                        .build())
                                                    .setWorkspaceId(workspaceId)
                                                    .build());
    }

    private void createInstanceFromRecipe(int memorySizeInMB) throws Exception {
<<<<<<< HEAD
        createInstanceFromRecipe(null, memorySizeInMB, null, null, null, null, null);
    }

    private void createInstanceFromRecipe(Boolean isDev,
                                          Integer memorySizeInMB,
                                          String machineId,
                                          String userId,
                                          String workspaceId,
                                          String displayName,
                                          Recipe recipe) throws Exception {

        createInstanceFromRecipe(isDev == null ? false : isDev,
                                 memorySizeInMB == null ? 64 : memorySizeInMB,
                                 machineId == null ? "machineId" : machineId,
                                 userId == null ? "userId" : userId,
                                 workspaceId == null ? WORKSPACE_ID : workspaceId,
                                 displayName == null ? DISPLAY_NAME : displayName,
                                 recipe == null ? new RecipeImpl().withType("Dockerfile")
                                                                  .withScript("FROM busybox") : recipe,
                                 "machineType",
                                 new MachineSourceImpl("source type", "source location"),
                                 MachineStatus.CREATING);
    }

    private void createInstanceFromRecipe(boolean isDev,
                                          int memorySizeInMB,
                                          String machineId,
                                          String userId,
                                          String workspaceId,
                                          String displayName,
                                          Recipe recipe,
                                          String machineType,
                                          MachineSource machineSource,
                                          MachineStatus machineStatus)
            throws Exception {

        dockerInstanceProvider.createInstance(recipe,
                                              new MachineImpl(new MachineConfigImpl(isDev,
                                                                                    displayName,
                                                                                    machineType,
                                                                                    machineSource,
                                                                                    new LimitsImpl(memorySizeInMB)),
                                                              machineId,
                                                              workspaceId,
                                                              "envName",
                                                              userId,
                                                              machineStatus,
                                                              null),
                                              LineConsumer.DEV_NULL);
=======
        createInstanceFromRecipe(getMachineBuilder().setConfig(getMachineConfigBuilder().setLimits(new LimitsImpl(memorySizeInMB))
                                                                                        .build())
                                                    .build());
>>>>>>> 806782c5
    }

    private void createInstanceFromSnapshot(String repo, String tag, String registry) throws NotFoundException, MachineException {
        createInstanceFromSnapshot(getMachineBuilder().build(), new DockerInstanceKey(repo, tag, "imageId", registry));
    }

    private void createInstanceFromRecipe(Machine machine) throws Exception {
        dockerInstanceProvider.createInstance(new RecipeImpl().withType("Dockerfile")
                                                              .withScript("FROM busybox"),
                                              machine,
                                              LineConsumer.DEV_NULL);
    }

    private void createInstanceFromSnapshot() throws NotFoundException, MachineException {
        createInstanceFromSnapshot(getMachineBuilder().build());
    }

    private void createInstanceFromSnapshot(int memorySizeInMB) throws NotFoundException, MachineException {
        createInstanceFromSnapshot(getMachineBuilder().setConfig(getMachineConfigBuilder().setLimits(new LimitsImpl(memorySizeInMB))
                                                                                          .build())
                                                      .build());
    }

    private void createInstanceFromSnapshot(boolean isDev) throws NotFoundException, MachineException {
        createInstanceFromSnapshot(getMachineBuilder().setConfig(getMachineConfigBuilder().setDev(isDev)
                                                                                          .build())
                                                      .build());
    }

    private void createInstanceFromSnapshot(boolean isDev, String workspaceId) throws NotFoundException, MachineException {
        createInstanceFromSnapshot(getMachineBuilder().setConfig(getMachineConfigBuilder().setDev(isDev)
                                                                                          .build())
                                                      .setWorkspaceId(workspaceId)
                                                      .build());
    }

<<<<<<< HEAD
    private void createInstanceFromSnapshot(String repo, String tag, String registry) throws NotFoundException, MachineException {
        createInstanceFromSnapshot(repo, tag, registry, null, null, null, null, null, null);
    }

    private void createInstanceFromSnapshot(String repo,
                                            String tag,
                                            String registry,
                                            Boolean isDev,
                                            Integer memorySizeInMB,
                                            String machineId,
                                            String userId,
                                            String workspaceId,
                                            String displayName)
            throws NotFoundException, MachineException {

        createInstanceFromSnapshot(repo == null ? "repo" : repo,
                                   tag == null ? "tag" : tag,
                                   registry == null ? "localhost:1234" : registry,
                                   isDev == null ? false : isDev,
                                   memorySizeInMB == null ? 64 : memorySizeInMB,
                                   machineId == null ? "machineId" : machineId,
                                   userId == null ? "userId" : userId,
                                   workspaceId == null ? WORKSPACE_ID : workspaceId,
                                   displayName == null ? DISPLAY_NAME : displayName,
                                   "machineType",
                                   new MachineSourceImpl("source type", "source location"),
                                   MachineStatus.CREATING,
                                   "envName");
    }

    private void createInstanceFromSnapshot(String repo,
                                            String tag,
                                            String registry,
                                            boolean isDev,
                                            int memorySizeInMB,
                                            String machineId,
                                            String userId,
                                            String workspaceId,
                                            String displayName,
                                            String machineType,
                                            MachineSource machineSource,
                                            MachineStatus machineStatus,
                                            String envName)
            throws NotFoundException, MachineException {

        dockerInstanceProvider.createInstance(new DockerInstanceKey(repo, tag, "imageId", registry),
                                              new MachineImpl(new MachineConfigImpl(isDev,
                                                                                    displayName,
                                                                                    machineType,
                                                                                    machineSource,
                                                                                    new LimitsImpl(memorySizeInMB)),
                                                              machineId,
                                                              workspaceId,
                                                              envName,
                                                              userId,
                                                              machineStatus,
                                                              null),
=======
    private void createInstanceFromRecipe(Recipe recipe, Machine machine) throws Exception {
        dockerInstanceProvider.createInstance(recipe,
                                              machine,
>>>>>>> 806782c5
                                              LineConsumer.DEV_NULL);
    }

    private void createInstanceFromSnapshot(Machine machine) throws NotFoundException, MachineException {
        dockerInstanceProvider.createInstance(new DockerInstanceKey("repo",
                                                                    "tag",
                                                                    "imageId",
                                                                    "localhost:1234"),
                                              machine,
                                              LineConsumer.DEV_NULL);
    }

    private void createInstanceFromSnapshot(Machine machine, DockerInstanceKey dockerInstanceKey) throws NotFoundException,
                                                                                                         MachineException {
        dockerInstanceProvider.createInstance(dockerInstanceKey,
                                              machine,
                                              LineConsumer.DEV_NULL);
    }

    private MachineImpl.MachineImplBuilder getMachineBuilder() {
        return MachineImpl.builder().fromMachine(new MachineImpl(getMachineConfigBuilder().build(),
                                                                 "machineId",
                                                                 WORKSPACE_ID,
                                                                 "envName",
                                                                 "userId",
                                                                 MachineStatus.CREATING,
                                                                 null));
    }

    private MachineConfigImpl.MachineConfigImplBuilder getMachineConfigBuilder() {
        return MachineConfigImpl.builder().fromConfig(new MachineConfigImpl(false,
                                                                            DISPLAY_NAME,
                                                                            "machineType",
                                                                            new MachineSourceImpl("source type", "source location"),
                                                                            new LimitsImpl(MEMORY_LIMIT_MB),
                                                                            asList(new ServerConfImpl("ref1", "8080", "https"),
                                                                                   new ServerConfImpl("ref2", "9090/udp",
                                                                                                      "someprotocol")),
                                                                            Collections.singletonMap("key1", "value1")));
    }
}<|MERGE_RESOLUTION|>--- conflicted
+++ resolved
@@ -75,6 +75,7 @@
     private static final String WORKSPACE_ID        = "wsId";
     private static final String DISPLAY_NAME        = "DisplayName";
     private static final String USER_TOKEN          = "userToken";
+    private static final int    MEMORY_LIMIT_MB     = 64;
 
     @Mock
     private DockerConnector dockerConnector;
@@ -155,6 +156,8 @@
                                            any(ProgressMonitor.class),
                                            any(AuthConfigs.class),
                                            anyBoolean(),
+                                           eq((long)MEMORY_LIMIT_MB * 1024 * 1024),
+                                           eq((long)-1),
                                            anyVararg());
     }
 
@@ -233,19 +236,6 @@
         doReturn(generatedContainerId).when(dockerInstanceProvider).generateContainerName(eq(WORKSPACE_ID), eq(DISPLAY_NAME));
 
         final MachineSourceImpl machineSource = new MachineSourceImpl("type", "location");
-<<<<<<< HEAD
-        final MachineImpl machine = new MachineImpl(new MachineConfigImpl(false,
-                                                                          DISPLAY_NAME,
-                                                                          "machineType",
-                                                                          machineSource,
-                                                                          new LimitsImpl(64)),
-                                                    "machineId",
-                                                    WORKSPACE_ID,
-                                                    "envName",
-                                                    "userId",
-                                                    MachineStatus.CREATING,
-                                                    null);
-=======
         final MachineImpl machine =
                 new MachineImpl(new MachineConfigImpl(false,
                                                       DISPLAY_NAME,
@@ -261,7 +251,6 @@
                                 "userId",
                                 MachineStatus.CREATING,
                                 null);
->>>>>>> 806782c5
 
 
         createInstanceFromSnapshot(machine);
@@ -281,19 +270,6 @@
 
         final MachineSourceImpl machineSource = new MachineSourceImpl("type", "location");
         final Recipe recipe = new RecipeImpl().withType("Dockerfile").withScript("FROM busybox");
-<<<<<<< HEAD
-        final MachineImpl machine = new MachineImpl(new MachineConfigImpl(false,
-                                                                          DISPLAY_NAME,
-                                                                          "machineType",
-                                                                          machineSource,
-                                                                          new LimitsImpl(64)),
-                                                    "machineId",
-                                                    WORKSPACE_ID,
-                                                    "envName",
-                                                    "userId",
-                                                    MachineStatus.CREATING,
-                                                    null);
-=======
         final MachineImpl machine =
                 new MachineImpl(new MachineConfigImpl(false,
                                                       DISPLAY_NAME,
@@ -309,7 +285,6 @@
                                 "userId",
                                 MachineStatus.CREATING,
                                 null);
->>>>>>> 806782c5
 
         createInstanceFromRecipe(recipe, machine);
 
@@ -1586,18 +1561,7 @@
     }
 
     private void createInstanceFromRecipe() throws Exception {
-<<<<<<< HEAD
-        createInstanceFromRecipe(false,
-                                 64,
-                                 "machineId",
-                                 "userId",
-                                 WORKSPACE_ID,
-                                 DISPLAY_NAME,
-                                 new RecipeImpl().withType("Dockerfile")
-                                                 .withScript("FROM busybox"));
-=======
         createInstanceFromRecipe(getMachineBuilder().build());
->>>>>>> 806782c5
     }
 
     private void createInstanceFromRecipe(boolean isDev) throws Exception {
@@ -1614,61 +1578,9 @@
     }
 
     private void createInstanceFromRecipe(int memorySizeInMB) throws Exception {
-<<<<<<< HEAD
-        createInstanceFromRecipe(null, memorySizeInMB, null, null, null, null, null);
-    }
-
-    private void createInstanceFromRecipe(Boolean isDev,
-                                          Integer memorySizeInMB,
-                                          String machineId,
-                                          String userId,
-                                          String workspaceId,
-                                          String displayName,
-                                          Recipe recipe) throws Exception {
-
-        createInstanceFromRecipe(isDev == null ? false : isDev,
-                                 memorySizeInMB == null ? 64 : memorySizeInMB,
-                                 machineId == null ? "machineId" : machineId,
-                                 userId == null ? "userId" : userId,
-                                 workspaceId == null ? WORKSPACE_ID : workspaceId,
-                                 displayName == null ? DISPLAY_NAME : displayName,
-                                 recipe == null ? new RecipeImpl().withType("Dockerfile")
-                                                                  .withScript("FROM busybox") : recipe,
-                                 "machineType",
-                                 new MachineSourceImpl("source type", "source location"),
-                                 MachineStatus.CREATING);
-    }
-
-    private void createInstanceFromRecipe(boolean isDev,
-                                          int memorySizeInMB,
-                                          String machineId,
-                                          String userId,
-                                          String workspaceId,
-                                          String displayName,
-                                          Recipe recipe,
-                                          String machineType,
-                                          MachineSource machineSource,
-                                          MachineStatus machineStatus)
-            throws Exception {
-
-        dockerInstanceProvider.createInstance(recipe,
-                                              new MachineImpl(new MachineConfigImpl(isDev,
-                                                                                    displayName,
-                                                                                    machineType,
-                                                                                    machineSource,
-                                                                                    new LimitsImpl(memorySizeInMB)),
-                                                              machineId,
-                                                              workspaceId,
-                                                              "envName",
-                                                              userId,
-                                                              machineStatus,
-                                                              null),
-                                              LineConsumer.DEV_NULL);
-=======
         createInstanceFromRecipe(getMachineBuilder().setConfig(getMachineConfigBuilder().setLimits(new LimitsImpl(memorySizeInMB))
                                                                                         .build())
                                                     .build());
->>>>>>> 806782c5
     }
 
     private void createInstanceFromSnapshot(String repo, String tag, String registry) throws NotFoundException, MachineException {
@@ -1705,69 +1617,9 @@
                                                       .build());
     }
 
-<<<<<<< HEAD
-    private void createInstanceFromSnapshot(String repo, String tag, String registry) throws NotFoundException, MachineException {
-        createInstanceFromSnapshot(repo, tag, registry, null, null, null, null, null, null);
-    }
-
-    private void createInstanceFromSnapshot(String repo,
-                                            String tag,
-                                            String registry,
-                                            Boolean isDev,
-                                            Integer memorySizeInMB,
-                                            String machineId,
-                                            String userId,
-                                            String workspaceId,
-                                            String displayName)
-            throws NotFoundException, MachineException {
-
-        createInstanceFromSnapshot(repo == null ? "repo" : repo,
-                                   tag == null ? "tag" : tag,
-                                   registry == null ? "localhost:1234" : registry,
-                                   isDev == null ? false : isDev,
-                                   memorySizeInMB == null ? 64 : memorySizeInMB,
-                                   machineId == null ? "machineId" : machineId,
-                                   userId == null ? "userId" : userId,
-                                   workspaceId == null ? WORKSPACE_ID : workspaceId,
-                                   displayName == null ? DISPLAY_NAME : displayName,
-                                   "machineType",
-                                   new MachineSourceImpl("source type", "source location"),
-                                   MachineStatus.CREATING,
-                                   "envName");
-    }
-
-    private void createInstanceFromSnapshot(String repo,
-                                            String tag,
-                                            String registry,
-                                            boolean isDev,
-                                            int memorySizeInMB,
-                                            String machineId,
-                                            String userId,
-                                            String workspaceId,
-                                            String displayName,
-                                            String machineType,
-                                            MachineSource machineSource,
-                                            MachineStatus machineStatus,
-                                            String envName)
-            throws NotFoundException, MachineException {
-
-        dockerInstanceProvider.createInstance(new DockerInstanceKey(repo, tag, "imageId", registry),
-                                              new MachineImpl(new MachineConfigImpl(isDev,
-                                                                                    displayName,
-                                                                                    machineType,
-                                                                                    machineSource,
-                                                                                    new LimitsImpl(memorySizeInMB)),
-                                                              machineId,
-                                                              workspaceId,
-                                                              envName,
-                                                              userId,
-                                                              machineStatus,
-                                                              null),
-=======
     private void createInstanceFromRecipe(Recipe recipe, Machine machine) throws Exception {
         dockerInstanceProvider.createInstance(recipe,
                                               machine,
->>>>>>> 806782c5
                                               LineConsumer.DEV_NULL);
     }
 
