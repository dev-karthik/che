--- conflicted
+++ resolved
@@ -16,11 +16,7 @@
     <parent>
         <artifactId>che-plugin-parent</artifactId>
         <groupId>org.eclipse.che.plugin</groupId>
-<<<<<<< HEAD
-        <version>4.0.0-RC7-SNAPSHOT</version>
-=======
         <version>4.0.0-RC9-SNAPSHOT</version>
->>>>>>> 8482352d
         <relativePath>../pom.xml</relativePath>
     </parent>
     <artifactId>che-plugin-docker-parent</artifactId>
