/*******************************************************************************
 * Copyright (c) 2012-2016 Codenvy, S.A.
 * All rights reserved. This program and the accompanying materials
 * are made available under the terms of the Eclipse Public License v1.0
 * which accompanies this distribution, and is available at
 * http://www.eclipse.org/legal/epl-v10.html
 *
 * Contributors:
 *   Codenvy, S.A. - initial API and implementation
 *******************************************************************************/
package org.eclipse.che.ide.ext.java.jdi.client.debug;

import com.google.gwt.resources.client.ImageResource;
import com.google.gwt.user.client.Timer;
import com.google.gwt.user.client.rpc.AsyncCallback;
import com.google.gwt.user.client.ui.AcceptsOneWidget;
import com.google.gwt.user.client.ui.IsWidget;
import com.google.inject.Inject;
import com.google.inject.Singleton;
import com.google.web.bindery.event.shared.EventBus;
import com.google.web.bindery.event.shared.HandlerRegistration;

import org.eclipse.che.api.machine.gwt.client.events.WsAgentStateEvent;
import org.eclipse.che.api.machine.gwt.client.events.WsAgentStateHandler;
import org.eclipse.che.api.promises.client.Operation;
import org.eclipse.che.api.promises.client.OperationException;
import org.eclipse.che.api.promises.client.Promise;
import org.eclipse.che.api.promises.client.PromiseError;
import org.eclipse.che.ide.api.app.AppContext;
import org.eclipse.che.ide.api.app.CurrentProject;
import org.eclipse.che.ide.api.editor.EditorAgent;
import org.eclipse.che.ide.api.editor.EditorPartPresenter;
import org.eclipse.che.ide.api.event.ActivePartChangedEvent;
import org.eclipse.che.ide.api.event.ActivePartChangedHandler;
import org.eclipse.che.ide.api.event.FileEvent;
import org.eclipse.che.ide.api.filetypes.FileTypeRegistry;
import org.eclipse.che.ide.api.notification.NotificationManager;
import org.eclipse.che.ide.api.notification.StatusNotification;
import org.eclipse.che.ide.api.parts.PartStackType;
import org.eclipse.che.ide.api.parts.WorkspaceAgent;
import org.eclipse.che.ide.api.parts.base.BasePresenter;
import org.eclipse.che.ide.api.project.node.HasStorablePath;
import org.eclipse.che.ide.api.project.node.Node;
import org.eclipse.che.ide.api.project.tree.VirtualFile;
import org.eclipse.che.ide.debug.Breakpoint;
import org.eclipse.che.ide.debug.BreakpointManager;
import org.eclipse.che.ide.debug.BreakpointStateEvent;
import org.eclipse.che.ide.debug.Debugger;
import org.eclipse.che.ide.debug.DebuggerManager;
import org.eclipse.che.ide.debug.DebuggerState;
import org.eclipse.che.ide.dto.DtoFactory;
import org.eclipse.che.ide.ext.java.client.project.node.JavaNodeManager;
import org.eclipse.che.ide.ext.java.client.project.node.jar.JarFileNode;
import org.eclipse.che.ide.ext.java.client.projecttree.JavaSourceFolderUtil;
import org.eclipse.che.ide.ext.java.jdi.client.JavaRuntimeExtension;
import org.eclipse.che.ide.ext.java.jdi.client.JavaRuntimeLocalizationConstant;
import org.eclipse.che.ide.ext.java.jdi.client.JavaRuntimeResources;
import org.eclipse.che.ide.ext.java.jdi.client.debug.expression.EvaluateExpressionPresenter;
import org.eclipse.che.ide.ext.java.jdi.client.fqn.FqnResolver;
import org.eclipse.che.ide.ext.java.jdi.client.fqn.FqnResolverFactory;
import org.eclipse.che.ide.ext.java.jdi.client.fqn.FqnResolverObserver;
import org.eclipse.che.ide.ext.java.jdi.client.marshaller.DebuggerEventListUnmarshallerWS;
import org.eclipse.che.ide.ext.java.jdi.shared.BreakPoint;
import org.eclipse.che.ide.ext.java.jdi.shared.BreakPointEvent;
import org.eclipse.che.ide.ext.java.jdi.shared.BreakpointActivatedEvent;
import org.eclipse.che.ide.ext.java.jdi.shared.DebuggerEvent;
import org.eclipse.che.ide.ext.java.jdi.shared.DebuggerEventList;
import org.eclipse.che.ide.ext.java.jdi.shared.DebuggerInfo;
import org.eclipse.che.ide.ext.java.jdi.shared.Location;
import org.eclipse.che.ide.ext.java.jdi.shared.StackFrameDump;
import org.eclipse.che.ide.ext.java.jdi.shared.StepEvent;
import org.eclipse.che.ide.ext.java.jdi.shared.UpdateVariableRequest;
import org.eclipse.che.ide.ext.java.jdi.shared.Value;
import org.eclipse.che.ide.ext.java.jdi.shared.Variable;
import org.eclipse.che.ide.ext.java.jdi.shared.VariablePath;
import org.eclipse.che.ide.ext.java.shared.JarEntry;
import org.eclipse.che.ide.jseditor.client.document.Document;
import org.eclipse.che.ide.jseditor.client.text.TextPosition;
import org.eclipse.che.ide.jseditor.client.texteditor.EmbeddedTextEditorPresenter;
import org.eclipse.che.ide.part.explorer.project.ProjectExplorerPresenter;
import org.eclipse.che.ide.project.node.FileReferenceNode;
import org.eclipse.che.ide.rest.AsyncRequestCallback;
import org.eclipse.che.ide.rest.DtoUnmarshallerFactory;
import org.eclipse.che.ide.rest.HTTPStatus;
import org.eclipse.che.ide.ui.toolbar.ToolbarPresenter;
import org.eclipse.che.ide.util.loging.Log;
import org.eclipse.che.ide.util.storage.LocalStorage;
import org.eclipse.che.ide.util.storage.LocalStorageProvider;
import org.eclipse.che.ide.websocket.MessageBus;
import org.eclipse.che.ide.websocket.MessageBusProvider;
import org.eclipse.che.ide.websocket.WebSocketException;
import org.eclipse.che.ide.websocket.rest.SubscriptionHandler;
import org.eclipse.che.ide.websocket.rest.exceptions.ServerException;
import org.eclipse.che.ide.workspace.perspectives.project.ProjectPerspective;
import org.vectomatic.dom.svg.ui.SVGResource;

import javax.validation.constraints.Min;
import javax.validation.constraints.NotNull;
import java.util.ArrayList;
import java.util.Collections;
import java.util.List;

import static org.eclipse.che.ide.api.event.FileEvent.FileOperation.OPEN;
import static org.eclipse.che.ide.api.notification.StatusNotification.Status.FAIL;
import static org.eclipse.che.ide.api.notification.StatusNotification.Status.PROGRESS;
import static org.eclipse.che.ide.api.notification.StatusNotification.Status.SUCCESS;
import static org.eclipse.che.ide.debug.DebuggerStateEvent.createConnectedStateEvent;
import static org.eclipse.che.ide.debug.DebuggerStateEvent.createDisconnectedStateEvent;
import static org.eclipse.che.ide.debug.DebuggerStateEvent.createInitializedStateEvent;
import static org.eclipse.che.ide.ext.java.jdi.shared.DebuggerEvent.BREAKPOINT;
import static org.eclipse.che.ide.ext.java.jdi.shared.DebuggerEvent.BREAKPOINT_ACTIVATED;
import static org.eclipse.che.ide.ext.java.jdi.shared.DebuggerEvent.STEP;

/**
 * The presenter provides debug java application.
 *
 * @author Vitaly Parfonov
 * @author Artem Zatsarynnyi
 * @author Valeriy Svydenko
 * @author Dmitry Shnurenko
 * @author Anatoliy Bazko
 * @author Mykola Morhun
 */
@Singleton
public class DebuggerPresenter extends BasePresenter implements DebuggerView.ActionDelegate, Debugger, FqnResolverObserver {

    protected static final String LOCAL_STORAGE_DEBUGGER_KEY = "che-debugger";
    private static final   String TITLE                      = "Debug";

    private final DtoFactory               dtoFactory;
    private final DtoUnmarshallerFactory   dtoUnmarshallerFactory;
    private final AppContext               appContext;
    private final ProjectExplorerPresenter projectExplorer;
    private final JavaNodeManager          javaNodeManager;
    private final JavaRuntimeResources     javaRuntimeResources;
    private final FileTypeRegistry         fileTypeRegistry;
    private final LocalStorageProvider                   localStorageProvider;
    private final ToolbarPresenter                       debuggerToolbar;
    /** Channel identifier to receive events from debugger over WebSocket. */
    private       String                                 debuggerEventsChannel;
    /** Channel identifier to receive event when debugger will be disconnected. */
    private       String                                 debuggerDisconnectedChannel;
    private       DebuggerView                           view;
    private       EventBus                               eventBus;
    private       DebuggerServiceClient                  service;
    private       JavaRuntimeLocalizationConstant        constant;
    private       DebuggerInfo                           debuggerInfo;
    private       MessageBus                             messageBus;
    private       BreakpointManager                      breakpointManager;
    private       WorkspaceAgent                         workspaceAgent;
    private       FqnResolverFactory                     resolverFactory;
    private       EditorAgent                            editorAgent;
    private       DebuggerVariable                       selectedVariable;
    private       NotificationManager                    notificationManager;
    /** Handler for processing events which is received from debugger over WebSocket connection. */
    private       SubscriptionHandler<DebuggerEventList> debuggerEventsHandler;
    private       SubscriptionHandler<Void>              debuggerDisconnectedHandler;
    private       List<DebuggerVariable>                 variables;
    private       Location                               executionPoint;

    @Inject
    public DebuggerPresenter(final DebuggerView view,
                             final DebuggerServiceClient service,
                             final EventBus eventBus,
                             final JavaRuntimeLocalizationConstant constant,
                             final WorkspaceAgent workspaceAgent,
                             final BreakpointManager breakpointManager,
                             final FqnResolverFactory resolverFactory,
                             final EditorAgent editorAgent,
                             final EvaluateExpressionPresenter evaluateExpressionPresenter,
                             final NotificationManager notificationManager,
                             final DtoFactory dtoFactory,
                             final DtoUnmarshallerFactory dtoUnmarshallerFactory,
                             final AppContext appContext,
                             final ProjectExplorerPresenter projectExplorer,
                             final MessageBusProvider messageBusProvider,
                             final JavaNodeManager javaNodeManager,
<<<<<<< HEAD
                             JavaRuntimeResources javaRuntimeResources,
                             LocalStorageProvider localStorageProvider,
                             FileTypeRegistry fileTypeRegistry) {
=======
                             final JavaRuntimeResources javaRuntimeResources,
                             final LocalStorageProvider localStorageProvider,
                             final @DebuggerToolbar ToolbarPresenter debuggerToolbar) {
>>>>>>> 8a45991c
        this.view = view;
        this.eventBus = eventBus;
        this.dtoFactory = dtoFactory;
        this.dtoUnmarshallerFactory = dtoUnmarshallerFactory;
        this.appContext = appContext;
        this.projectExplorer = projectExplorer;
        this.javaRuntimeResources = javaRuntimeResources;
<<<<<<< HEAD
        this.fileTypeRegistry = fileTypeRegistry;
=======
        this.debuggerToolbar = debuggerToolbar;
>>>>>>> 8a45991c
        this.view.setDelegate(this);
        this.view.setTitle(TITLE);
        this.service = service;
        this.constant = constant;
        this.workspaceAgent = workspaceAgent;
        this.breakpointManager = breakpointManager;
        this.resolverFactory = resolverFactory;
        this.resolverFactory.addFqnResolverObserver(this);
        this.variables = new ArrayList<>();
        this.editorAgent = editorAgent;
        this.notificationManager = notificationManager;
        this.javaNodeManager = javaNodeManager;
        this.addRule(ProjectPerspective.PROJECT_PERSPECTIVE_ID);
        this.localStorageProvider = localStorageProvider;
        this.debuggerInfo = EmptyDebuggerInfo.INSTANCE;


        eventBus.addHandler(WsAgentStateEvent.TYPE, new WsAgentStateHandler() {
            @Override
            public void onWsAgentStarted(WsAgentStateEvent event) {
                messageBus = messageBusProvider.getMachineMessageBus();
                debuggerInfo = loadDebugInfo();

                if (isDebuggerConnected()) {
                    service.checkEvents(debuggerInfo.getId(), new AsyncRequestCallback<DebuggerEventList>() {
                        @Override
                        protected void onSuccess(DebuggerEventList result) {
                            onDebuggerConnected();
                        }

                        @Override
                        protected void onFailure(Throwable exception) {
                            debuggerInfo = EmptyDebuggerInfo.INSTANCE;
                            preserveDebugInfo();
                        }
                    });
                }
            }

            @Override
            public void onWsAgentStopped(WsAgentStateEvent event) {
            }
        });

        this.debuggerEventsHandler = new SubscriptionHandler<DebuggerEventList>(new DebuggerEventListUnmarshallerWS(dtoFactory)) {
            @Override
            public void onMessageReceived(DebuggerEventList result) {
                onEventListReceived(result);
            }

            @Override
            public void onErrorReceived(Throwable exception) {
                try {
                    messageBus.unsubscribe(debuggerEventsChannel, this);
                } catch (WebSocketException e) {
                    Log.error(DebuggerPresenter.class, e);
                }

                if (exception instanceof ServerException) {
                    ServerException serverException = (ServerException)exception;
                    if (HTTPStatus.INTERNAL_ERROR == serverException.getHTTPStatus() && serverException.getMessage() != null
                        && serverException.getMessage().contains("not found")) {

                        onDebuggerDisconnected();
                        return;
                    }
                }
            }
        };

        this.debuggerDisconnectedHandler = new SubscriptionHandler<Void>() {
            @Override
            protected void onMessageReceived(Void result) {
                try {
                    messageBus.unsubscribe(debuggerDisconnectedChannel, this);
                } catch (WebSocketException e) {
                    Log.error(DebuggerPresenter.class, e);
                }

                evaluateExpressionPresenter.closeDialog();
                onDebuggerDisconnected();
            }

            @Override
            protected void onErrorReceived(Throwable exception) {
                try {
                    messageBus.unsubscribe(debuggerDisconnectedChannel, this);
                } catch (WebSocketException e) {
                    Log.error(DebuggerPresenter.class, e);
                }
            }
        };

        eventBus.fireEvent(createInitializedStateEvent(this));
    }

    @Override
    public void addBreakpoint(@NotNull final VirtualFile file, final int lineNumber, final AsyncCallback<Breakpoint> callback) {
        if (isDebuggerConnected()) {
            Location location = dtoFactory.createDto(Location.class);
            location.setLineNumber(lineNumber + 1);
            final FqnResolver resolver = resolverFactory.getResolver(file.getMediaType());
            if (resolver != null) {
                location.setClassName(resolver.resolveFqn(file));
            } else {
                Log.warn(DebuggerPresenter.class, "FqnResolver is not found");
            }

            BreakPoint breakPoint = dtoFactory.createDto(BreakPoint.class);
            breakPoint.setLocation(location);
            breakPoint.setEnabled(true);
            service.addBreakpoint(debuggerInfo.getId(), breakPoint, new AsyncRequestCallback<Void>() {
                @Override
                protected void onSuccess(Void result) {
                    if (resolver != null) {
                        Breakpoint breakpoint = new Breakpoint(Breakpoint.Type.BREAKPOINT, lineNumber, file.getPath(), file, true);
                        callback.onSuccess(breakpoint);
                        updateBreakPoints();
                    }
                }

                @Override
                protected void onFailure(Throwable exception) {
                    callback.onFailure(exception);
                    updateBreakPoints();

                }
            });
        } else {
            callback.onFailure(new IllegalStateException("Debugger not attached"));
            updateBreakPoints();
        }
    }

    /**
     * {@inheritDoc}
     */
    @Override
    public void deleteBreakpoint(@NotNull VirtualFile file, int lineNumber, final AsyncCallback<Void> callback) {
        if (isDebuggerConnected()) {
            Location location = dtoFactory.createDto(Location.class);
            location.setLineNumber(lineNumber + 1);
            FqnResolver resolver = resolverFactory.getResolver(file.getMediaType());
            if (resolver != null) {
                location.setClassName(resolver.resolveFqn(file));
            } else {
                Log.warn(DebuggerPresenter.class, "FqnResolver is not found");
            }

            BreakPoint point = dtoFactory.createDto(BreakPoint.class);
            point.setLocation(location);
            point.setEnabled(true);

            service.deleteBreakpoint(debuggerInfo.getId(), point, new AsyncRequestCallback<Void>() {
                @Override
                protected void onSuccess(Void result) {
                    callback.onSuccess(null);
                    updateBreakPoints();
                }

                @Override
                protected void onFailure(Throwable exception) {
                    callback.onFailure(exception);
                    updateBreakPoints();
                }
            });
        } else {
            callback.onFailure(new IllegalStateException("Debugger not attached"));
            updateBreakPoints();
        }
    }

    @Override
    public void deleteAllBreakpoints() {
        if (isDebuggerConnected()) {
            service.deleteAllBreakpoints(debuggerInfo.getId(), new AsyncRequestCallback<String>() {
                @Override
                protected void onSuccess(String result) {
                    breakpointManager.removeAllBreakpoints();
                    updateBreakPoints();
                }

                @Override
                protected void onFailure(Throwable exception) {
                    Log.error(DebuggerPresenter.class, exception);
                }
            });
        } else {
            breakpointManager.removeAllBreakpoints();
            updateBreakPoints();
        }
    }

    /**
     * Attached debugger via special host and port for current project.
     *
     * @param host host which need to connect to debugger
     * @param port port which need to connect to debugger
     */
    @Override
    public void attachDebugger(@NotNull final String host, @Min(1) final int port) {
        final String address = host + ':' + port;
        final StatusNotification notification = notificationManager.notify(constant.debuggerConnectingTitle(address), PROGRESS, true);
        service.connect(host, port, new AsyncRequestCallback<DebuggerInfo>(dtoUnmarshallerFactory.newUnmarshaller(DebuggerInfo.class)) {
            @Override
            public void onSuccess(DebuggerInfo result) {
                debuggerInfo = result;
                preserveDebugInfo();

                notification.setTitle(constant.debuggerConnectedTitle());
                notification.setContent(constant.debuggerConnectedDescription(address));
                notification.setStatus(SUCCESS);

                onDebuggerConnected();
            }

            @Override
            protected void onFailure(Throwable exception) {
                notification.setTitle(constant.failedToConnectToRemoteDebuggerDescription(address));
                notification.setStatus(FAIL);
                notification.setBalloon(true);
            }
        });
    }

    @Override
    public void disconnectDebugger() {
        if (isDebuggerConnected()) {
            stopCheckingDebugEvents();

            service.disconnect(debuggerInfo.getId(), new AsyncRequestCallback<Void>() {
                @Override
                protected void onSuccess(Void result) {
                    onDebuggerDisconnected();
                }

                @Override
                protected void onFailure(Throwable exception) {
                    onDebuggerDisconnected();
                    Log.error(DebuggerPresenter.class, exception);
                }
            });
        }
    }

    @Override
    public void stepInto() {
        breakpointManager.removeCurrentBreakpoint();

        service.stepInto(debuggerInfo.getId(), new AsyncRequestCallback<Void>() {
            @Override
            protected void onSuccess(Void result) {
                resetStates();
            }

            @Override
            protected void onFailure(Throwable exception) {
                Log.error(DebuggerPresenter.class, exception);
            }
        });
    }

    @Override
    public void stepOver() {
        breakpointManager.removeCurrentBreakpoint();

        service.stepOver(debuggerInfo.getId(), new AsyncRequestCallback<Void>() {
            @Override
            protected void onSuccess(Void result) {
                resetStates();
            }

            @Override
            protected void onFailure(Throwable exception) {
                Log.error(DebuggerPresenter.class, exception);
            }

        });
    }

    @Override
    public void stepOut() {
        breakpointManager.removeCurrentBreakpoint();

        service.stepOut(debuggerInfo.getId(), new AsyncRequestCallback<Void>() {
            @Override
            protected void onSuccess(Void result) {
                resetStates();
            }

            @Override
            protected void onFailure(Throwable exception) {
                Log.error(DebuggerPresenter.class, exception);
            }

        });
    }

    @Override
    public void resume() {
        breakpointManager.removeCurrentBreakpoint();

        service.resume(debuggerInfo.getId(), new AsyncRequestCallback<Void>() {
            @Override
            protected void onSuccess(Void result) {
                resetStates();
            }

            @Override
            protected void onFailure(Throwable exception) {
                Log.error(DebuggerPresenter.class, exception);
            }
        });
    }

    @Override
    public Promise<String> evaluateExpression(String expression) {
        return service.evaluateExpression(debuggerInfo.getId(), expression);
    }

    @Override
    public void changeVariableValue(List<String> path, String newValue) {
        UpdateVariableRequest updateVariableRequest = dtoFactory.createDto(UpdateVariableRequest.class);
        VariablePath variablePath = dtoFactory.createDto(VariablePath.class);
        variablePath.setPath(path);
        updateVariableRequest.setVariablePath(variablePath);
        updateVariableRequest.setExpression(newValue);

        service.setValue(debuggerInfo.getId(), updateVariableRequest, new AsyncRequestCallback<Void>() {
            @Override
            protected void onSuccess(Void result) {
                getStackFrameDump();
            }

            @Override
            protected void onFailure(Throwable throwable) {
                Log.error(DebuggerPresenter.class, throwable);
            }
        });
    }

    @Override
    public DebuggerState getDebuggerState() {
        return isDebuggerConnected() ? DebuggerState.CONNECTED : DebuggerState.DISCONNECTED;
    }


    /** {@inheritDoc} */
    @Override
    @NotNull
    public String getTitle() {
        return TITLE;
    }

    /** {@inheritDoc} */
    @Override
    public void setVisible(boolean visible) {
        view.setVisible(visible);
    }

    /** {@inheritDoc} */
    @Override
    public IsWidget getView() {
        return view;
    }

    /** {@inheritDoc} */
    @Override
    public ImageResource getTitleImage() {
        return null;
    }

    /** {@inheritDoc} */
    @Override
    public SVGResource getTitleSVGImage() {
        return javaRuntimeResources.debug();
    }

    /** {@inheritDoc} */
    @Override
    public String getTitleToolTip() {
        return "Debug";
    }

    /** {@inheritDoc} */
    @Override
    public void go(AcceptsOneWidget container) {
        view.setBreakpoints(breakpointManager.getBreakpointList());
        view.setVariables(variables);
        container.setWidget(view);
        debuggerToolbar.go(view.getDebuggerToolbarPanel());
    }

    private void onEventListReceived(@NotNull DebuggerEventList eventList) {
        if (eventList.getEvents().size() == 0) {
            return;
        }

        VirtualFile activeFile = null;
        final EditorPartPresenter activeEditor = editorAgent.getActiveEditor();
        if (activeEditor != null) {
            activeFile = activeEditor.getEditorInput().getFile();
        }
        Location location;
        List<DebuggerEvent> events = eventList.getEvents();
        for (DebuggerEvent event : events) {
            switch (event.getType()) {
                case STEP:
                    location = ((StepEvent)event).getLocation();
                    break;
                case BREAKPOINT_ACTIVATED:
                    BreakPoint breakPoint = ((BreakpointActivatedEvent)event).getBreakPoint();
                    activateBreakpoint(breakPoint);
                    return;
                case BREAKPOINT:
                    location = ((BreakPointEvent)event).getBreakPoint().getLocation();
                    showDebuggerPanel();
                    break;
                default:
                    Log.error(DebuggerPresenter.class, "Unknown type of debugger event: " + event.getType());
                    return;
            }
            this.executionPoint = location;

            List<String> filePaths = resolveFilePathByLocation(location);

            if (activeFile == null || !filePaths.contains(activeFile.getPath())) {
                final Location finalLocation = location;
                openFile(location, filePaths, 0, new AsyncCallback<VirtualFile>() {
                    @Override
                    public void onSuccess(VirtualFile result) {
                        breakpointManager.setCurrentBreakpoint(finalLocation.getLineNumber() - 1);
                        scrollEditorToExecutionPoint((EmbeddedTextEditorPresenter)editorAgent.getActiveEditor());
                    }

                    @Override
                    public void onFailure(Throwable caught) {
                        notificationManager.notify(caught.getMessage(), StatusNotification.Status.FAIL, false);
                    }
                });
            } else {
                breakpointManager.setCurrentBreakpoint(location.getLineNumber() - 1);
                scrollEditorToExecutionPoint((EmbeddedTextEditorPresenter)activeEditor);
            }

            getStackFrameDump();
        }
    }

    /**
     * Breakpoint became active. It might happens because of different reasons:
     * <li>breakpoint was deferred and VM eventually loaded class and added it</li>
     * <li>condition triggered</li>
     * <li>etc</li>
     */
    private void activateBreakpoint(BreakPoint breakPoint) {
        Location location = breakPoint.getLocation();
        List<String> filePaths = resolveFilePathByLocation(location);
        for (String filePath : filePaths) {
            eventBus.fireEvent(
                    new BreakpointStateEvent(BreakpointStateEvent.BreakpointState.ACTIVE, filePath, location.getLineNumber() - 1));
        }
    }

    /**
     * Create file path from {@link Location}.
     *
     * @param location
     *         location of class
     * @return file path
     */
    @NotNull
    private List<String> resolveFilePathByLocation(@NotNull Location location) {
        CurrentProject currentProject = appContext.getCurrentProject();

        if (currentProject == null) {
            return Collections.emptyList();
        }

        String pathSuffix = location.getClassName().replace(".", "/") + ".java";

        List<String> sourceFolders = JavaSourceFolderUtil.getSourceFolders(currentProject);
        List<String> filePaths = new ArrayList<>(sourceFolders.size() + 1);

        for (String sourceFolder : sourceFolders) {
            filePaths.add(sourceFolder + pathSuffix);
        }
        filePaths.add(location.getClassName());

        return filePaths;
    }

    /**
     * Tries to open file from the project.
     * If fails then method will try to find resource from external dependencies.
     */
    private void openFile(@NotNull final Location location,
                          final List<String> filePaths,
                          final int pathNumber,
                          final AsyncCallback<VirtualFile> callback) {

        if (pathNumber == filePaths.size()) {
            Log.error(DebuggerPresenter.class, "Can't open resource " + location);
            return;
        }

        String filePath = filePaths.get(pathNumber);
        if (!filePath.startsWith("/")) {
            openExternalResource(location, callback);
            return;
        }

        projectExplorer.getNodeByPath(new HasStorablePath.StorablePath(filePath)).then(new Operation<Node>() {
            public HandlerRegistration handlerRegistration;

            @Override
            public void apply(final Node node) throws OperationException {
                if (!(node instanceof FileReferenceNode)) {
                    return;
                }

                handlerRegistration = eventBus.addHandler(ActivePartChangedEvent.TYPE, new ActivePartChangedHandler() {
                    @Override
                    public void onActivePartChanged(ActivePartChangedEvent event) {
                        if (event.getActivePart() instanceof EditorPartPresenter) {
                            final VirtualFile openedFile = ((EditorPartPresenter)event.getActivePart()).getEditorInput().getFile();
                            if (((FileReferenceNode)node).getStorablePath().equals(openedFile.getPath())) {
                                handlerRegistration.removeHandler();
                                // give the editor some time to fully render it's view
                                new Timer() {
                                    @Override
                                    public void run() {
                                        callback.onSuccess((VirtualFile)node);
                                    }
                                }.schedule(300);
                            }
                        }
                    }
                });
                eventBus.fireEvent(new FileEvent((VirtualFile)node, OPEN));
            }
        }).catchError(new Operation<PromiseError>() {
            @Override
            public void apply(PromiseError error) throws OperationException {
                // try another path
                openFile(location, filePaths, pathNumber + 1, callback);
            }
        });
    }

    private void openExternalResource(Location location, final AsyncCallback<VirtualFile> callback) {
        String className = location.getClassName();

        JarEntry jarEntry = dtoFactory.createDto(JarEntry.class);
        jarEntry.setPath(className);
        jarEntry.setName(className.substring(className.lastIndexOf(".") + 1) + ".class");
        jarEntry.setType(JarEntry.JarEntryType.CLASS_FILE);

        final JarFileNode jarFileNode =
                javaNodeManager.getJavaNodeFactory().newJarFileNode(jarEntry,
                                                                    null,
                                                                    appContext.getCurrentProject().getProjectConfig(),
                                                                    javaNodeManager.getJavaSettingsProvider()
                                                                                   .getSettings());

        editorAgent.openEditor(jarFileNode, new EditorAgent.OpenEditorCallback() {
            @Override
            public void onEditorOpened(EditorPartPresenter editor) {
                // give the editor some time to fully render it's view
                new Timer() {
                    @Override
                    public void run() {
                        callback.onSuccess(jarFileNode);
                    }
                }.schedule(300);
            }

            @Override
            public void onEditorActivated(EditorPartPresenter editor) {
                new Timer() {
                    @Override
                    public void run() {
                        callback.onSuccess(jarFileNode);
                    }
                }.schedule(300);
            }
        });
    }

    private void getStackFrameDump() {
        service.getStackFrameDump(debuggerInfo.getId(),
                                  new AsyncRequestCallback<StackFrameDump>(dtoUnmarshallerFactory.newUnmarshaller(StackFrameDump.class)) {
                                      @Override
                                      protected void onSuccess(StackFrameDump result) {
                                          List<Variable> variables = new ArrayList<>();
                                          variables.addAll(result.getFields());
                                          variables.addAll(result.getLocalVariables());

                                          List<DebuggerVariable> debuggerVariables = getDebuggerVariables(variables);

                                          DebuggerPresenter.this.variables = debuggerVariables;
                                          view.setVariables(debuggerVariables);
                                          if (!variables.isEmpty()) {
                                              view.setExecutionPoint(variables.get(0).isExistInformation(), executionPoint);
                                          }
                                      }

                                      @Override
                                      protected void onFailure(Throwable exception) {
                                          Log.error(DebuggerPresenter.class, exception);
                                      }
                                  });
    }

    @NotNull
    private List<DebuggerVariable> getDebuggerVariables(@NotNull List<Variable> variables) {
        List<DebuggerVariable> debuggerVariables = new ArrayList<>();

        for (Variable variable : variables) {
            debuggerVariables.add(new DebuggerVariable(variable));
        }

        return debuggerVariables;
    }

    /** {@inheritDoc} */
    @Override
    public void onExpandVariablesTree() {
        List<DebuggerVariable> rootVariables = selectedVariable.getVariables();
        if (rootVariables.size() == 0) {
            service.getValue(debuggerInfo.getId(), selectedVariable.getVariable(),
                             new AsyncRequestCallback<Value>(dtoUnmarshallerFactory.newUnmarshaller(Value.class)) {
                                 @Override
                                 protected void onSuccess(Value result) {
                                     List<Variable> variables = result.getVariables();

                                     List<DebuggerVariable> debuggerVariables = getDebuggerVariables(variables);

                                     view.setVariablesIntoSelectedVariable(debuggerVariables);
                                     view.updateSelectedVariable();
                                 }

                                 @Override
                                 protected void onFailure(Throwable exception) {
                                     notificationManager
                                             .notify(constant.failedToGetVariableValueTitle(), exception.getMessage(), FAIL, true);
                                 }
                             });
        }
    }

    /** {@inheritDoc} */
    @Override
    public void onSelectedVariableElement(@NotNull DebuggerVariable variable) {
        this.selectedVariable = variable;
    }

    public void showDebuggerPanel() {
        partStack.setActivePart(this);
    }

    public void hideDebuggerPanel() {
        partStack.hidePart(this);
    }

    public boolean isDebuggerPanelOpened() {
        return partStack.getActivePart() == this;
    }

    public boolean isDebuggerPanelPresent() {
        return partStack != null && partStack.containsPart(this);
    }

    private void resetStates() {
        variables.clear();
        view.setVariables(variables);
        selectedVariable = null;
    }

    public void showAndUpdateView() {
        view.setVMName(debuggerInfo.getVmName() + " " + debuggerInfo.getVmVersion());

        boolean isCurrentBreakpointExists = breakpointManager.getCurrentBreakpoint() != null;
        if (isCurrentBreakpointExists) {
            getStackFrameDump();
        }

        if (partStack == null || !partStack.containsPart(this)) {
            workspaceAgent.openPart(this, PartStackType.INFORMATION);
        }
    }

    private void onDebuggerConnected() {
        startCheckingEvents();
        eventBus.fireEvent(createConnectedStateEvent(DebuggerPresenter.this));

        showAndUpdateView();
        showDebuggerPanel();
    }

    private void startCheckingEvents() {
        debuggerEventsChannel = JavaRuntimeExtension.EVENTS_CHANNEL + debuggerInfo.getId();
        try {
            messageBus.subscribe(debuggerEventsChannel, debuggerEventsHandler);
        } catch (WebSocketException e) {
            Log.error(DebuggerPresenter.class, e);
        }

        try {
            debuggerDisconnectedChannel = JavaRuntimeExtension.DISCONNECT_CHANNEL + debuggerInfo.getId();
            messageBus.subscribe(debuggerDisconnectedChannel, debuggerDisconnectedHandler);
        } catch (WebSocketException e) {
            Log.error(DebuggerPresenter.class, e);
        }
    }

    private void stopCheckingDebugEvents() {
        try {
            if (messageBus.isHandlerSubscribed(debuggerEventsHandler, debuggerEventsChannel)) {
                messageBus.unsubscribe(debuggerEventsChannel, debuggerEventsHandler);
            }

            if (messageBus.isHandlerSubscribed(debuggerDisconnectedHandler, debuggerDisconnectedChannel)) {
                messageBus.unsubscribe(debuggerDisconnectedChannel, debuggerDisconnectedHandler);
            }
        } catch (WebSocketException e) {
            Log.error(DebuggerPresenter.class, e);
        }
    }

    /** Perform some action after disconnecting a debugger. */
    private void onDebuggerDisconnected() {
        notificationManager.notify(constant.debuggerDisconnectedTitle(),
                                   constant.debuggerDisconnectedDescription(debuggerInfo.getHost() + ':' + debuggerInfo.getPort()),
                                   SUCCESS,
                                   false);

        invalidateDebugInfo();
        preserveDebugInfo();

        resetStates();
        showAndUpdateView();

        eventBus.fireEvent(createDisconnectedStateEvent(this));
    }

    /**
     * Updates breakpoints list.
     * The main idea is to display FQN instead of file path.
     */
    private void updateBreakPoints() {
        List<Breakpoint> breakpoints = breakpointManager.getBreakpointList();
        List<Breakpoint> breakpoints2Display = new ArrayList<Breakpoint>(breakpoints.size());

        for (Breakpoint breakpoint : breakpoints) {
            String mediaType = fileTypeRegistry.getFileTypeByFile(breakpoint.getFile()).getMimeTypes().get(0);
            FqnResolver resolver = resolverFactory.getResolver(mediaType);

            breakpoints2Display.add(new Breakpoint(breakpoint.getType(), breakpoint.getLineNumber(), resolver == null
                                                                                                     ? breakpoint.getPath() : resolver
                                                                                                             .resolveFqn(
                                                                                                                     breakpoint.getFile()),
                                                   breakpoint.getFile(), breakpoint.getMessage(),
                                                   breakpoint.isActive()));
        }

        view.setBreakpoints(breakpoints2Display);
        showAndUpdateView();
    }

    /** {@inheritDoc} */
    @Override
<<<<<<< HEAD
    public void addBreakpoint(@NotNull final VirtualFile file, final int lineNumber, final AsyncCallback<Breakpoint> callback) {
        if (isDebuggerConnected()) {
            Location location = dtoFactory.createDto(Location.class);
            location.setLineNumber(lineNumber + 1);
            final String mediaType = fileTypeRegistry.getFileTypeByFile(file).getMimeTypes().get(0);
            final FqnResolver resolver = resolverFactory.getResolver(mediaType);
            if (resolver != null) {
                location.setClassName(resolver.resolveFqn(file));
            } else {
                Log.warn(DebuggerPresenter.class, "FqnResolver is not found");
            }

            BreakPoint breakPoint = dtoFactory.createDto(BreakPoint.class);
            breakPoint.setLocation(location);
            breakPoint.setEnabled(true);
            service.addBreakpoint(debuggerInfo.getId(), breakPoint, new AsyncRequestCallback<Void>() {
                @Override
                protected void onSuccess(Void result) {
                    if (resolver != null) {
                        Breakpoint breakpoint = new Breakpoint(Breakpoint.Type.BREAKPOINT, lineNumber, file.getPath(), file, true);
                        callback.onSuccess(breakpoint);
                        updateBreakPoints();
                    }
                }

                @Override
                protected void onFailure(Throwable exception) {
                    callback.onFailure(exception);
                    updateBreakPoints();

                }
            });
        } else {
            callback.onFailure(new IllegalStateException("Debugger not attached"));
=======
    public void onFqnResolverAdded(FqnResolver fqnResolver) {
        if (!breakpointManager.getBreakpointList().isEmpty()) {
>>>>>>> 8a45991c
            updateBreakPoints();
        }
    }

<<<<<<< HEAD
    /** {@inheritDoc} */
    @Override
    public void deleteBreakpoint(@NotNull VirtualFile file, int lineNumber, final AsyncCallback<Void> callback) {
        if (isDebuggerConnected()) {
            Location location = dtoFactory.createDto(Location.class);
            location.setLineNumber(lineNumber + 1);
            String mediaType = fileTypeRegistry.getFileTypeByFile(file).getMimeTypes().get(0);
            FqnResolver resolver = resolverFactory.getResolver(mediaType);
            if (resolver != null) {
                location.setClassName(resolver.resolveFqn(file));
            } else {
                Log.warn(DebuggerPresenter.class, "FqnResolver is not found");
            }

            BreakPoint point = dtoFactory.createDto(BreakPoint.class);
            point.setLocation(location);
            point.setEnabled(true);

            service.deleteBreakpoint(debuggerInfo.getId(), point, new AsyncRequestCallback<Void>() {
                @Override
                protected void onSuccess(Void result) {
                    callback.onSuccess(null);
                    updateBreakPoints();
                }

                @Override
                protected void onFailure(Throwable exception) {
                    callback.onFailure(exception);
                    updateBreakPoints();
                }
            });
        } else {
            callback.onFailure(new IllegalStateException("Debugger not attached"));
            updateBreakPoints();
        }
=======
    /**
     * @return selected variable in variables tree or null if no selected variables
     */
    public DebuggerVariable getSelectedVariable() {
        return view.getSelectedDebuggerVariable();
>>>>>>> 8a45991c
    }

    public ToolbarPresenter getDebuggerToolbar() {
        return debuggerToolbar;
    }

    /**
     * Preserves debug information into the local storage.
     */
    protected void preserveDebugInfo() {
        LocalStorage localStorage = localStorageProvider.get();

        if (localStorage == null) {
            return;
        }

        String data;
        if (!isDebuggerConnected()) {
            data = "";
        } else {
            data = dtoFactory.toJson(debuggerInfo);
        }

        localStorage.setItem(LOCAL_STORAGE_DEBUGGER_KEY, data);
    }

    /**
     * Loads debug information from the local storage.
     */
    protected DebuggerInfo loadDebugInfo() {
        LocalStorage localStorage = localStorageProvider.get();
        if (localStorage == null) {
            return EmptyDebuggerInfo.INSTANCE;
        }

        String data = localStorage.getItem(LOCAL_STORAGE_DEBUGGER_KEY);
        if (data == null || data.isEmpty()) {
            return EmptyDebuggerInfo.INSTANCE;
        }

        return dtoFactory.createDtoFromJson(data, DebuggerInfo.class);
    }

    private boolean isDebuggerConnected() {
        return debuggerInfo != null && debuggerInfo != EmptyDebuggerInfo.INSTANCE;
    }

    private void invalidateDebugInfo() {
        debuggerInfo = EmptyDebuggerInfo.INSTANCE;
    }

    private void scrollEditorToExecutionPoint(EmbeddedTextEditorPresenter editor) {
        Document document = editor.getDocument();

        if (document != null) {
            TextPosition newPosition = new TextPosition(executionPoint.getLineNumber(), 0);
            document.setCursorPosition(newPosition);
        }
    }
}<|MERGE_RESOLUTION|>--- conflicted
+++ resolved
@@ -133,30 +133,30 @@
     private final ProjectExplorerPresenter projectExplorer;
     private final JavaNodeManager          javaNodeManager;
     private final JavaRuntimeResources     javaRuntimeResources;
-    private final FileTypeRegistry         fileTypeRegistry;
-    private final LocalStorageProvider                   localStorageProvider;
-    private final ToolbarPresenter                       debuggerToolbar;
+    private final LocalStorageProvider     localStorageProvider;
+    private final ToolbarPresenter         debuggerToolbar;
+    private final FileTypeRegistry fileTypeRegistry;
     /** Channel identifier to receive events from debugger over WebSocket. */
-    private       String                                 debuggerEventsChannel;
+    private String                                 debuggerEventsChannel;
     /** Channel identifier to receive event when debugger will be disconnected. */
-    private       String                                 debuggerDisconnectedChannel;
-    private       DebuggerView                           view;
-    private       EventBus                               eventBus;
-    private       DebuggerServiceClient                  service;
-    private       JavaRuntimeLocalizationConstant        constant;
-    private       DebuggerInfo                           debuggerInfo;
-    private       MessageBus                             messageBus;
-    private       BreakpointManager                      breakpointManager;
-    private       WorkspaceAgent                         workspaceAgent;
-    private       FqnResolverFactory                     resolverFactory;
-    private       EditorAgent                            editorAgent;
-    private       DebuggerVariable                       selectedVariable;
-    private       NotificationManager                    notificationManager;
+    private String                                 debuggerDisconnectedChannel;
+    private DebuggerView                           view;
+    private EventBus                               eventBus;
+    private DebuggerServiceClient                  service;
+    private JavaRuntimeLocalizationConstant        constant;
+    private DebuggerInfo                           debuggerInfo;
+    private MessageBus                             messageBus;
+    private BreakpointManager                      breakpointManager;
+    private WorkspaceAgent                         workspaceAgent;
+    private FqnResolverFactory                     resolverFactory;
+    private EditorAgent                            editorAgent;
+    private DebuggerVariable                       selectedVariable;
+    private NotificationManager                    notificationManager;
     /** Handler for processing events which is received from debugger over WebSocket connection. */
-    private       SubscriptionHandler<DebuggerEventList> debuggerEventsHandler;
-    private       SubscriptionHandler<Void>              debuggerDisconnectedHandler;
-    private       List<DebuggerVariable>                 variables;
-    private       Location                               executionPoint;
+    private SubscriptionHandler<DebuggerEventList> debuggerEventsHandler;
+    private SubscriptionHandler<Void>              debuggerDisconnectedHandler;
+    private List<DebuggerVariable>                 variables;
+    private Location                               executionPoint;
 
     @Inject
     public DebuggerPresenter(final DebuggerView view,
@@ -175,15 +175,10 @@
                              final ProjectExplorerPresenter projectExplorer,
                              final MessageBusProvider messageBusProvider,
                              final JavaNodeManager javaNodeManager,
-<<<<<<< HEAD
-                             JavaRuntimeResources javaRuntimeResources,
-                             LocalStorageProvider localStorageProvider,
-                             FileTypeRegistry fileTypeRegistry) {
-=======
                              final JavaRuntimeResources javaRuntimeResources,
                              final LocalStorageProvider localStorageProvider,
-                             final @DebuggerToolbar ToolbarPresenter debuggerToolbar) {
->>>>>>> 8a45991c
+                             final @DebuggerToolbar ToolbarPresenter debuggerToolbar,
+                             final FileTypeRegistry fileTypeRegistry) {
         this.view = view;
         this.eventBus = eventBus;
         this.dtoFactory = dtoFactory;
@@ -191,11 +186,8 @@
         this.appContext = appContext;
         this.projectExplorer = projectExplorer;
         this.javaRuntimeResources = javaRuntimeResources;
-<<<<<<< HEAD
+        this.debuggerToolbar = debuggerToolbar;
         this.fileTypeRegistry = fileTypeRegistry;
-=======
-        this.debuggerToolbar = debuggerToolbar;
->>>>>>> 8a45991c
         this.view.setDelegate(this);
         this.view.setTitle(TITLE);
         this.service = service;
@@ -297,7 +289,8 @@
         if (isDebuggerConnected()) {
             Location location = dtoFactory.createDto(Location.class);
             location.setLineNumber(lineNumber + 1);
-            final FqnResolver resolver = resolverFactory.getResolver(file.getMediaType());
+            String mediaType = fileTypeRegistry.getFileTypeByFile(file).getMimeTypes().get(0);
+            final FqnResolver resolver = resolverFactory.getResolver(mediaType);
             if (resolver != null) {
                 location.setClassName(resolver.resolveFqn(file));
             } else {
@@ -338,7 +331,8 @@
         if (isDebuggerConnected()) {
             Location location = dtoFactory.createDto(Location.class);
             location.setLineNumber(lineNumber + 1);
-            FqnResolver resolver = resolverFactory.getResolver(file.getMediaType());
+            String mediaType = fileTypeRegistry.getFileTypeByFile(file).getMimeTypes().get(0);
+            FqnResolver resolver = resolverFactory.getResolver(mediaType);
             if (resolver != null) {
                 location.setClassName(resolver.resolveFqn(file));
             } else {
@@ -968,92 +962,17 @@
 
     /** {@inheritDoc} */
     @Override
-<<<<<<< HEAD
-    public void addBreakpoint(@NotNull final VirtualFile file, final int lineNumber, final AsyncCallback<Breakpoint> callback) {
-        if (isDebuggerConnected()) {
-            Location location = dtoFactory.createDto(Location.class);
-            location.setLineNumber(lineNumber + 1);
-            final String mediaType = fileTypeRegistry.getFileTypeByFile(file).getMimeTypes().get(0);
-            final FqnResolver resolver = resolverFactory.getResolver(mediaType);
-            if (resolver != null) {
-                location.setClassName(resolver.resolveFqn(file));
-            } else {
-                Log.warn(DebuggerPresenter.class, "FqnResolver is not found");
-            }
-
-            BreakPoint breakPoint = dtoFactory.createDto(BreakPoint.class);
-            breakPoint.setLocation(location);
-            breakPoint.setEnabled(true);
-            service.addBreakpoint(debuggerInfo.getId(), breakPoint, new AsyncRequestCallback<Void>() {
-                @Override
-                protected void onSuccess(Void result) {
-                    if (resolver != null) {
-                        Breakpoint breakpoint = new Breakpoint(Breakpoint.Type.BREAKPOINT, lineNumber, file.getPath(), file, true);
-                        callback.onSuccess(breakpoint);
-                        updateBreakPoints();
-                    }
-                }
-
-                @Override
-                protected void onFailure(Throwable exception) {
-                    callback.onFailure(exception);
-                    updateBreakPoints();
-
-                }
-            });
-        } else {
-            callback.onFailure(new IllegalStateException("Debugger not attached"));
-=======
     public void onFqnResolverAdded(FqnResolver fqnResolver) {
         if (!breakpointManager.getBreakpointList().isEmpty()) {
->>>>>>> 8a45991c
             updateBreakPoints();
         }
     }
 
-<<<<<<< HEAD
-    /** {@inheritDoc} */
-    @Override
-    public void deleteBreakpoint(@NotNull VirtualFile file, int lineNumber, final AsyncCallback<Void> callback) {
-        if (isDebuggerConnected()) {
-            Location location = dtoFactory.createDto(Location.class);
-            location.setLineNumber(lineNumber + 1);
-            String mediaType = fileTypeRegistry.getFileTypeByFile(file).getMimeTypes().get(0);
-            FqnResolver resolver = resolverFactory.getResolver(mediaType);
-            if (resolver != null) {
-                location.setClassName(resolver.resolveFqn(file));
-            } else {
-                Log.warn(DebuggerPresenter.class, "FqnResolver is not found");
-            }
-
-            BreakPoint point = dtoFactory.createDto(BreakPoint.class);
-            point.setLocation(location);
-            point.setEnabled(true);
-
-            service.deleteBreakpoint(debuggerInfo.getId(), point, new AsyncRequestCallback<Void>() {
-                @Override
-                protected void onSuccess(Void result) {
-                    callback.onSuccess(null);
-                    updateBreakPoints();
-                }
-
-                @Override
-                protected void onFailure(Throwable exception) {
-                    callback.onFailure(exception);
-                    updateBreakPoints();
-                }
-            });
-        } else {
-            callback.onFailure(new IllegalStateException("Debugger not attached"));
-            updateBreakPoints();
-        }
-=======
     /**
      * @return selected variable in variables tree or null if no selected variables
      */
     public DebuggerVariable getSelectedVariable() {
         return view.getSelectedDebuggerVariable();
->>>>>>> 8a45991c
     }
 
     public ToolbarPresenter getDebuggerToolbar() {
