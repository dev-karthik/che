--- conflicted
+++ resolved
@@ -58,7 +58,6 @@
  */
 //@RunWith(GwtMockitoTestRunner.class)
 public class SourceEntryPresenterTest {
-<<<<<<< HEAD
 //    final private static String PLAIN_TYPE = "plainJava";
 //    final private static String SOURCE     = "lib";
 //
@@ -179,128 +178,4 @@
 //        assertFalse(presenter.isDirty());
 //        verify(delegate, times(2)).onDirtyChanged();
 //    }
-=======
-    final private static String PLAIN_TYPE = "plainJava";
-    final private static String SOURCE     = "lib";
-
-    @Mock
-    private SourceEntryView                           view;
-    @Mock
-    private ClasspathResolver                         classpathResolver;
-    @Mock
-    private JavaLocalizationConstant                  localization;
-    @Mock
-    private ProjectClasspathResources                 resources;
-    @Mock
-    private JavaResources                             javaResources;
-    @Mock
-    private AppContext                                appContext;
-    @Mock
-    private NodesResources                            nodesResources;
-    @Mock
-    private ClasspathEntryDto                         classpathEntryDto;
-    @Mock
-    private AcceptsOneWidget                          container;
-    @Mock
-    private SelectNodePresenter                       selectNodePresenter;
-    @Mock
-    private ClasspathContainer                        classpathContainer;
-    @Mock
-    private ClasspathPagePresenter.DirtyStateListener delegate;
-
-    @Mock
-    private CurrentProject                            currentProject;
-    @Mock
-    private ProjectConfigDto                          projectConfig;
-    @Mock
-    private SVGResource                               icon;
-    @Mock
-    private OMSVGSVGElement                           svgElement;
-    @Mock
-    private ProjectClasspathResources.ClasspathStyles style;
-
-    @Mock
-    private Promise<List<ClasspathEntryDto>> entriesPromise;
-
-    @Captor
-    private ArgumentCaptor<Operation<List<ClasspathEntryDto>>> acceptCaptor;
-
-    private Set<String>             sources = new HashSet<>();
-    private List<ClasspathEntryDto> entries = new LinkedList<>();
-
-    @InjectMocks
-    private SourceEntryPresenter presenter;
-
-    @Before
-    public void setUp() throws Exception {
-        when(appContext.getCurrentProject()).thenReturn(currentProject);
-        when(currentProject.getProjectConfig()).thenReturn(projectConfig);
-        when(projectConfig.getType()).thenReturn(PLAIN_TYPE);
-        when(projectConfig.getPath()).thenReturn("path");
-        when(resources.removeNode()).thenReturn(icon);
-        when(icon.getSvg()).thenReturn(svgElement);
-        when(javaResources.sourceFolder()).thenReturn(icon);
-        when(icon.getSvg()).thenReturn(svgElement);
-        when(resources.getCss()).thenReturn(style);
-        when(style.selectNode()).thenReturn("");
-        when(classpathContainer.getClasspathEntries(anyString())).thenReturn(entriesPromise);
-        when(classpathEntryDto.getEntryKind()).thenReturn(ClasspathEntryKind.CONTAINER);
-        when(classpathEntryDto.getPath()).thenReturn("path");
-
-        presenter.setUpdateDelegate(delegate);
-
-        sources.add(SOURCE);
-        entries.add(classpathEntryDto);
-        when(classpathResolver.getSources()).thenReturn(sources);
-    }
-
-    @Test
-    public void delegateShouldBeSet() throws Exception {
-        verify(view).setDelegate(presenter);
-    }
-
-    @Test
-    public void dirtyStateShouldBeReturned() throws Exception {
-        assertFalse(presenter.isDirty());
-    }
-
-    @Test
-    public void widgetShouldBEStart() throws Exception {
-        presenter.go(container);
-
-        verify(classpathContainer).getClasspathEntries("path");
-        verify(entriesPromise).then(acceptCaptor.capture());
-        acceptCaptor.getValue().apply(entries);
-
-        verify(view).setData(anyMap());
-        verify(view).renderNodes();
-    }
-
-    @Test
-    public void showWindowForSelectingJars() throws Exception {
-        presenter.onAddSourceClicked();
-
-        verify(selectNodePresenter).show(Matchers.<SourceEntryPresenter>anyObject(),
-                                         Matchers.<SourceFolderNodeInterceptor>anyObject(),
-                                         anyBoolean());
-    }
-
-    @Test
-    public void allChangesShouldStore() throws Exception {
-        presenter.storeChanges();
-
-        verify(classpathResolver).getSources();
-        assertTrue(sources.isEmpty());
-        assertFalse(presenter.isDirty());
-        verify(delegate).onDirtyChanged();
-    }
-
-    @Test
-    public void changesShouldRevert() throws Exception {
-        presenter.revertChanges();
-
-        verify(delegate).onDirtyChanged();
-        assertFalse(presenter.isDirty());
-    }
->>>>>>> 794877a8
 }