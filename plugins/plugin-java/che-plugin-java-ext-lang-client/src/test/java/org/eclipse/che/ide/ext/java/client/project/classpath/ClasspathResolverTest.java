/*******************************************************************************
 * Copyright (c) 2012-2016 Codenvy, S.A.
 * All rights reserved. This program and the accompanying materials
 * are made available under the terms of the Eclipse Public License v1.0
 * which accompanies this distribution, and is available at
 * http://www.eclipse.org/legal/epl-v10.html
 *
 * Contributors:
 *   Codenvy, S.A. - initial API and implementation
 *******************************************************************************/
package org.eclipse.che.ide.ext.java.client.project.classpath;

import com.google.gwt.event.shared.EventBus;
import com.google.gwtmockito.GwtMockitoTestRunner;
import com.google.web.bindery.event.shared.Event;

import org.eclipse.che.ide.api.machine.DevMachine;
import org.eclipse.che.ide.api.project.ProjectServiceClient;
import org.eclipse.che.api.promises.client.Operation;
import org.eclipse.che.api.promises.client.Promise;
import org.eclipse.che.api.promises.client.PromiseError;
import org.eclipse.che.api.workspace.shared.dto.ProjectConfigDto;
import org.eclipse.che.ide.api.app.AppContext;
import org.eclipse.che.ide.api.app.CurrentProject;
import org.eclipse.che.ide.api.notification.NotificationManager;
import org.eclipse.che.ide.dto.DtoFactory;
import org.eclipse.che.ide.ext.java.shared.ClasspathEntryKind;
import org.eclipse.che.ide.ext.java.shared.dto.classpath.ClasspathEntryDTO;
import org.eclipse.che.plugin.java.plain.client.service.ClasspathUpdaterServiceClient;
import org.junit.Before;
import org.junit.Test;
import org.junit.runner.RunWith;
import org.mockito.ArgumentCaptor;
import org.mockito.Captor;
import org.mockito.InjectMocks;
import org.mockito.Matchers;
import org.mockito.Mock;

import java.util.ArrayList;
import java.util.List;
import java.util.Set;

import static org.eclipse.che.ide.api.notification.StatusNotification.DisplayMode.EMERGE_MODE;
import static org.eclipse.che.ide.api.notification.StatusNotification.Status.FAIL;
import static org.junit.Assert.assertEquals;
import static org.junit.Assert.assertFalse;
import static org.mockito.Matchers.anyObject;
import static org.mockito.Matchers.anyString;
import static org.mockito.Mockito.times;
import static org.mockito.Mockito.verify;
import static org.mockito.Mockito.when;

/**
 * @author Valeriy Svydenko
 */
//@RunWith(GwtMockitoTestRunner.class)
public class ClasspathResolverTest {
<<<<<<< HEAD
//    private static final String PATH_TO_PROJECT   = "/project";
//    private static final String PATH_TO_LIB1      = "/path_lib1";
//    private static final String PATH_TO_LIB2      = "/path_lib1";
//    private static final String PATH_TO_SOURCE    = "/path_source";
//    private static final String PATH_TO_CONTAINER = "/path_container";
//
//    @Mock
//    private ClasspathUpdaterServiceClient classpathUpdater;
//    @Mock
//    private NotificationManager           notificationManager;
//    @Mock
//    private ProjectServiceClient          projectServiceClient;
//    @Mock
//    private EventBus                      eventBus;
//    @Mock
//    private AppContext                    appContext;
//    @Mock
//    private DtoFactory                    dtoFactory;
//
//    @InjectMocks
//    private ClasspathResolver         classpathResolver;
//    @Mock
//    private CurrentProject            currentProject;
//    @Mock
//    private ProjectConfigDto          projectConfig;
//    @Mock
//    private Promise<Void>             classpathPromise;
//    @Mock
//    private Promise<ProjectConfigDto> getProjectPromise;
//    @Mock
//    private PromiseError              promiseError;
//    @Mock
//    private DevMachine                devMachine;
//
//    @Mock
//    private ClasspathEntryDTO entry;
//    @Mock
//    private ClasspathEntryDTO lib1;
//    @Mock
//    private ClasspathEntryDTO lib2;
//    @Mock
//    private ClasspathEntryDTO source;
//    @Mock
//    private ClasspathEntryDTO container;
//
//    @Captor
//    private ArgumentCaptor<Operation<Void>>             updateOperation;
//    @Captor
//    private ArgumentCaptor<Operation<PromiseError>>     updateOperationError;
//    @Captor
//    private ArgumentCaptor<Operation<ProjectConfigDto>> getProjectOperation;
//
//    private List<ClasspathEntryDTO> entries = new ArrayList<>();
//
//    @Before
//    public void setUp() throws Exception {
//        entries.add(lib1);
//        entries.add(source);
//        entries.add(container);
//
//        when(lib1.getEntryKind()).thenReturn(ClasspathEntryKind.LIBRARY);
//        when(source.getEntryKind()).thenReturn(ClasspathEntryKind.SOURCE);
//        when(container.getEntryKind()).thenReturn(ClasspathEntryKind.CONTAINER);
//
//        when(lib1.getPath()).thenReturn(PATH_TO_LIB1);
//        when(lib2.getPath()).thenReturn(PATH_TO_LIB2);
//        when(container.getPath()).thenReturn(PATH_TO_CONTAINER);
//        when(source.getPath()).thenReturn(PATH_TO_SOURCE);
//    }
//
//    @Test
//    public void classpathShouldBeResolved() throws Exception {
//        classpathResolver.resolveClasspathEntries(entries);
//
//        verify(lib1).getEntryKind();
//        verify(lib1).getPath();
//        verify(source).getEntryKind();
//        verify(source).getPath();
//        verify(container).getEntryKind();
//        verify(container).getPath();
//    }
//
//    @Test
//    public void classpathShouldBeUpdated() throws Exception {
//        when(appContext.getCurrentProject()).thenReturn(currentProject);
//        when(dtoFactory.createDto(ClasspathEntryDTO.class)).thenReturn(entry);
//        when(entry.withPath(PATH_TO_LIB1)).thenReturn(lib1);
//        when(entry.withPath(PATH_TO_LIB2)).thenReturn(lib2);
//        when(entry.withPath(PATH_TO_CONTAINER)).thenReturn(container);
//        when(entry.withPath(PATH_TO_SOURCE)).thenReturn(source);
//        when(currentProject.getProjectConfig()).thenReturn(projectConfig);
//        when(projectConfig.getPath()).thenReturn(PATH_TO_PROJECT);
//        when(appContext.getDevMachine()).thenReturn(devMachine);
//
//        when(classpathUpdater.setRawClasspath(anyString(), anyObject())).thenReturn(classpathPromise);
//        when(classpathPromise.then(Matchers.<Operation<Void>>anyObject())).thenReturn(classpathPromise);
//        when(projectServiceClient.getProject(devMachine, PATH_TO_PROJECT)).thenReturn(getProjectPromise);
//
//        classpathResolver.resolveClasspathEntries(entries);
//        classpathResolver.updateClasspath();
//
//        verify(classpathPromise).then(updateOperation.capture());
//        updateOperation.getValue().apply(null);
//
//        verify(getProjectPromise).then(getProjectOperation.capture());
//        getProjectOperation.getValue().apply(projectConfig);
//
//        verify(eventBus).fireEvent(Matchers.<Event>anyObject());
//    }
//
//    @Test
//    public void showErrorIfClasspathDoesNotUpdate() throws Exception {
//        when(appContext.getCurrentProject()).thenReturn(currentProject);
//        when(dtoFactory.createDto(ClasspathEntryDTO.class)).thenReturn(entry);
//        when(entry.withPath(PATH_TO_LIB1)).thenReturn(lib1);
//        when(entry.withPath(PATH_TO_LIB2)).thenReturn(lib2);
//        when(entry.withPath(PATH_TO_CONTAINER)).thenReturn(container);
//        when(entry.withPath(PATH_TO_SOURCE)).thenReturn(source);
//        when(currentProject.getProjectConfig()).thenReturn(projectConfig);
//        when(projectConfig.getPath()).thenReturn(PATH_TO_PROJECT);
//        when(promiseError.getMessage()).thenReturn("message");
//
//        when(classpathUpdater.setRawClasspath(anyString(), anyObject())).thenReturn(classpathPromise);
//        when(classpathPromise.then(Matchers.<Operation<Void>>anyObject())).thenReturn(classpathPromise);
//        when(classpathPromise.catchError(Matchers.<Operation<PromiseError>>anyObject())).thenReturn(classpathPromise);
//
//        classpathResolver.resolveClasspathEntries(entries);
//        classpathResolver.updateClasspath();
//
//        verify(classpathPromise).catchError(updateOperationError.capture());
//        updateOperationError.getValue().apply(promiseError);
//
//        verify(notificationManager).notify("Problems with updating classpath", "message", FAIL, EMERGE_MODE);
//    }
//
//    @Test
//    public void setOfLibsShouldBeReturned() throws Exception {
//        classpathResolver.resolveClasspathEntries(entries);
//        Set<String> libs = classpathResolver.getLibs();
//        assertFalse(libs.isEmpty());
//        assertEquals(1, libs.size());
//        assertEquals(PATH_TO_LIB1, libs.iterator().next());
//    }
//
//    @Test
//    public void setOfContainersShouldBeReturned() throws Exception {
//        classpathResolver.resolveClasspathEntries(entries);
//        Set<String> containers = classpathResolver.getContainers();
//        assertFalse(containers.isEmpty());
//        assertEquals(1, containers.size());
//        assertEquals(PATH_TO_CONTAINER, containers.iterator().next());
//    }
//
//    @Test
//    public void setOfSourcesShouldBeReturned() throws Exception {
//        classpathResolver.resolveClasspathEntries(entries);
//        Set<String> sources = classpathResolver.getSources();
//        assertFalse(sources.isEmpty());
//        assertEquals(1, sources.size());
//        assertEquals(PATH_TO_SOURCE, sources.iterator().next());
//    }
=======
    private static final String PATH_TO_PROJECT   = "/project";
    private static final String PATH_TO_LIB1      = "/path_lib1";
    private static final String PATH_TO_LIB2      = "/path_lib1";
    private static final String PATH_TO_SOURCE    = "/path_source";
    private static final String PATH_TO_CONTAINER = "/path_container";

    @Mock
    private ClasspathUpdaterServiceClient classpathUpdater;
    @Mock
    private NotificationManager           notificationManager;
    @Mock
    private ProjectServiceClient          projectServiceClient;
    @Mock
    private EventBus                      eventBus;
    @Mock
    private AppContext                    appContext;
    @Mock
    private DtoFactory                    dtoFactory;

    @InjectMocks
    private ClasspathResolver         classpathResolver;
    @Mock
    private CurrentProject            currentProject;
    @Mock
    private ProjectConfigDto          projectConfig;
    @Mock
    private Promise<Void>             classpathPromise;
    @Mock
    private Promise<ProjectConfigDto> getProjectPromise;
    @Mock
    private PromiseError              promiseError;
    @Mock
    private DevMachine                devMachine;

    @Mock
    private ClasspathEntryDTO entry;
    @Mock
    private ClasspathEntryDTO lib1;
    @Mock
    private ClasspathEntryDTO lib2;
    @Mock
    private ClasspathEntryDTO source;
    @Mock
    private ClasspathEntryDTO container;

    @Captor
    private ArgumentCaptor<Operation<Void>>             updateOperation;
    @Captor
    private ArgumentCaptor<Operation<PromiseError>>     updateOperationError;
    @Captor
    private ArgumentCaptor<Operation<ProjectConfigDto>> getProjectOperation;

    private List<ClasspathEntryDTO> entries = new ArrayList<>();

    @Before
    public void setUp() throws Exception {
        entries.add(lib1);
        entries.add(source);
        entries.add(container);

        when(lib1.getEntryKind()).thenReturn(ClasspathEntryKind.LIBRARY);
        when(source.getEntryKind()).thenReturn(ClasspathEntryKind.SOURCE);
        when(container.getEntryKind()).thenReturn(ClasspathEntryKind.CONTAINER);

        when(lib1.getPath()).thenReturn(PATH_TO_LIB1);
        when(lib2.getPath()).thenReturn(PATH_TO_LIB2);
        when(container.getPath()).thenReturn(PATH_TO_CONTAINER);
        when(source.getPath()).thenReturn(PATH_TO_SOURCE);
    }

    @Test
    public void classpathShouldBeResolved() throws Exception {
        classpathResolver.resolveClasspathEntries(entries);

        verify(lib1).getEntryKind();
        verify(lib1).getPath();
        verify(source).getEntryKind();
        verify(source).getPath();
        verify(container).getEntryKind();
        verify(container).getPath();
    }

    @Test
    public void classpathShouldBeUpdated() throws Exception {
        when(appContext.getCurrentProject()).thenReturn(currentProject);
        when(dtoFactory.createDto(ClasspathEntryDTO.class)).thenReturn(entry);
        when(entry.withPath(PATH_TO_LIB1)).thenReturn(lib1);
        when(entry.withPath(PATH_TO_LIB2)).thenReturn(lib2);
        when(entry.withPath(PATH_TO_CONTAINER)).thenReturn(container);
        when(entry.withPath(PATH_TO_SOURCE)).thenReturn(source);
        when(currentProject.getProjectConfig()).thenReturn(projectConfig);
        when(projectConfig.getPath()).thenReturn(PATH_TO_PROJECT);
        when(appContext.getDevMachine()).thenReturn(devMachine);

        when(classpathUpdater.setRawClasspath(anyString(), anyObject())).thenReturn(classpathPromise);
        when(classpathPromise.then(Matchers.<Operation<Void>>anyObject())).thenReturn(classpathPromise);
        when(projectServiceClient.getProject(devMachine, PATH_TO_PROJECT)).thenReturn(getProjectPromise);

        classpathResolver.resolveClasspathEntries(entries);
        classpathResolver.updateClasspath();

        verify(classpathPromise).then(updateOperation.capture());
        updateOperation.getValue().apply(null);

        verify(getProjectPromise).then(getProjectOperation.capture());
        getProjectOperation.getValue().apply(projectConfig);

        verify(eventBus, times(2)).fireEvent(Matchers.<Event>anyObject());
    }

    @Test
    public void showErrorIfClasspathDoesNotUpdate() throws Exception {
        when(appContext.getCurrentProject()).thenReturn(currentProject);
        when(dtoFactory.createDto(ClasspathEntryDTO.class)).thenReturn(entry);
        when(entry.withPath(PATH_TO_LIB1)).thenReturn(lib1);
        when(entry.withPath(PATH_TO_LIB2)).thenReturn(lib2);
        when(entry.withPath(PATH_TO_CONTAINER)).thenReturn(container);
        when(entry.withPath(PATH_TO_SOURCE)).thenReturn(source);
        when(currentProject.getProjectConfig()).thenReturn(projectConfig);
        when(projectConfig.getPath()).thenReturn(PATH_TO_PROJECT);
        when(promiseError.getMessage()).thenReturn("message");

        when(classpathUpdater.setRawClasspath(anyString(), anyObject())).thenReturn(classpathPromise);
        when(classpathPromise.then(Matchers.<Operation<Void>>anyObject())).thenReturn(classpathPromise);
        when(classpathPromise.catchError(Matchers.<Operation<PromiseError>>anyObject())).thenReturn(classpathPromise);

        classpathResolver.resolveClasspathEntries(entries);
        classpathResolver.updateClasspath();

        verify(classpathPromise).catchError(updateOperationError.capture());
        updateOperationError.getValue().apply(promiseError);

        verify(notificationManager).notify("Problems with updating classpath", "message", FAIL, EMERGE_MODE);
    }

    @Test
    public void setOfLibsShouldBeReturned() throws Exception {
        classpathResolver.resolveClasspathEntries(entries);
        Set<String> libs = classpathResolver.getLibs();
        assertFalse(libs.isEmpty());
        assertEquals(1, libs.size());
        assertEquals(PATH_TO_LIB1, libs.iterator().next());
    }

    @Test
    public void setOfContainersShouldBeReturned() throws Exception {
        classpathResolver.resolveClasspathEntries(entries);
        Set<String> containers = classpathResolver.getContainers();
        assertFalse(containers.isEmpty());
        assertEquals(1, containers.size());
        assertEquals(PATH_TO_CONTAINER, containers.iterator().next());
    }

    @Test
    public void setOfSourcesShouldBeReturned() throws Exception {
        classpathResolver.resolveClasspathEntries(entries);
        Set<String> sources = classpathResolver.getSources();
        assertFalse(sources.isEmpty());
        assertEquals(1, sources.size());
        assertEquals(PATH_TO_SOURCE, sources.iterator().next());
    }
>>>>>>> 34c0b765

}<|MERGE_RESOLUTION|>--- conflicted
+++ resolved
@@ -55,7 +55,6 @@
  */
 //@RunWith(GwtMockitoTestRunner.class)
 public class ClasspathResolverTest {
-<<<<<<< HEAD
 //    private static final String PATH_TO_PROJECT   = "/project";
 //    private static final String PATH_TO_LIB1      = "/path_lib1";
 //    private static final String PATH_TO_LIB2      = "/path_lib1";
@@ -217,168 +216,5 @@
 //        assertEquals(1, sources.size());
 //        assertEquals(PATH_TO_SOURCE, sources.iterator().next());
 //    }
-=======
-    private static final String PATH_TO_PROJECT   = "/project";
-    private static final String PATH_TO_LIB1      = "/path_lib1";
-    private static final String PATH_TO_LIB2      = "/path_lib1";
-    private static final String PATH_TO_SOURCE    = "/path_source";
-    private static final String PATH_TO_CONTAINER = "/path_container";
-
-    @Mock
-    private ClasspathUpdaterServiceClient classpathUpdater;
-    @Mock
-    private NotificationManager           notificationManager;
-    @Mock
-    private ProjectServiceClient          projectServiceClient;
-    @Mock
-    private EventBus                      eventBus;
-    @Mock
-    private AppContext                    appContext;
-    @Mock
-    private DtoFactory                    dtoFactory;
-
-    @InjectMocks
-    private ClasspathResolver         classpathResolver;
-    @Mock
-    private CurrentProject            currentProject;
-    @Mock
-    private ProjectConfigDto          projectConfig;
-    @Mock
-    private Promise<Void>             classpathPromise;
-    @Mock
-    private Promise<ProjectConfigDto> getProjectPromise;
-    @Mock
-    private PromiseError              promiseError;
-    @Mock
-    private DevMachine                devMachine;
-
-    @Mock
-    private ClasspathEntryDTO entry;
-    @Mock
-    private ClasspathEntryDTO lib1;
-    @Mock
-    private ClasspathEntryDTO lib2;
-    @Mock
-    private ClasspathEntryDTO source;
-    @Mock
-    private ClasspathEntryDTO container;
-
-    @Captor
-    private ArgumentCaptor<Operation<Void>>             updateOperation;
-    @Captor
-    private ArgumentCaptor<Operation<PromiseError>>     updateOperationError;
-    @Captor
-    private ArgumentCaptor<Operation<ProjectConfigDto>> getProjectOperation;
-
-    private List<ClasspathEntryDTO> entries = new ArrayList<>();
-
-    @Before
-    public void setUp() throws Exception {
-        entries.add(lib1);
-        entries.add(source);
-        entries.add(container);
-
-        when(lib1.getEntryKind()).thenReturn(ClasspathEntryKind.LIBRARY);
-        when(source.getEntryKind()).thenReturn(ClasspathEntryKind.SOURCE);
-        when(container.getEntryKind()).thenReturn(ClasspathEntryKind.CONTAINER);
-
-        when(lib1.getPath()).thenReturn(PATH_TO_LIB1);
-        when(lib2.getPath()).thenReturn(PATH_TO_LIB2);
-        when(container.getPath()).thenReturn(PATH_TO_CONTAINER);
-        when(source.getPath()).thenReturn(PATH_TO_SOURCE);
-    }
-
-    @Test
-    public void classpathShouldBeResolved() throws Exception {
-        classpathResolver.resolveClasspathEntries(entries);
-
-        verify(lib1).getEntryKind();
-        verify(lib1).getPath();
-        verify(source).getEntryKind();
-        verify(source).getPath();
-        verify(container).getEntryKind();
-        verify(container).getPath();
-    }
-
-    @Test
-    public void classpathShouldBeUpdated() throws Exception {
-        when(appContext.getCurrentProject()).thenReturn(currentProject);
-        when(dtoFactory.createDto(ClasspathEntryDTO.class)).thenReturn(entry);
-        when(entry.withPath(PATH_TO_LIB1)).thenReturn(lib1);
-        when(entry.withPath(PATH_TO_LIB2)).thenReturn(lib2);
-        when(entry.withPath(PATH_TO_CONTAINER)).thenReturn(container);
-        when(entry.withPath(PATH_TO_SOURCE)).thenReturn(source);
-        when(currentProject.getProjectConfig()).thenReturn(projectConfig);
-        when(projectConfig.getPath()).thenReturn(PATH_TO_PROJECT);
-        when(appContext.getDevMachine()).thenReturn(devMachine);
-
-        when(classpathUpdater.setRawClasspath(anyString(), anyObject())).thenReturn(classpathPromise);
-        when(classpathPromise.then(Matchers.<Operation<Void>>anyObject())).thenReturn(classpathPromise);
-        when(projectServiceClient.getProject(devMachine, PATH_TO_PROJECT)).thenReturn(getProjectPromise);
-
-        classpathResolver.resolveClasspathEntries(entries);
-        classpathResolver.updateClasspath();
-
-        verify(classpathPromise).then(updateOperation.capture());
-        updateOperation.getValue().apply(null);
-
-        verify(getProjectPromise).then(getProjectOperation.capture());
-        getProjectOperation.getValue().apply(projectConfig);
-
-        verify(eventBus, times(2)).fireEvent(Matchers.<Event>anyObject());
-    }
-
-    @Test
-    public void showErrorIfClasspathDoesNotUpdate() throws Exception {
-        when(appContext.getCurrentProject()).thenReturn(currentProject);
-        when(dtoFactory.createDto(ClasspathEntryDTO.class)).thenReturn(entry);
-        when(entry.withPath(PATH_TO_LIB1)).thenReturn(lib1);
-        when(entry.withPath(PATH_TO_LIB2)).thenReturn(lib2);
-        when(entry.withPath(PATH_TO_CONTAINER)).thenReturn(container);
-        when(entry.withPath(PATH_TO_SOURCE)).thenReturn(source);
-        when(currentProject.getProjectConfig()).thenReturn(projectConfig);
-        when(projectConfig.getPath()).thenReturn(PATH_TO_PROJECT);
-        when(promiseError.getMessage()).thenReturn("message");
-
-        when(classpathUpdater.setRawClasspath(anyString(), anyObject())).thenReturn(classpathPromise);
-        when(classpathPromise.then(Matchers.<Operation<Void>>anyObject())).thenReturn(classpathPromise);
-        when(classpathPromise.catchError(Matchers.<Operation<PromiseError>>anyObject())).thenReturn(classpathPromise);
-
-        classpathResolver.resolveClasspathEntries(entries);
-        classpathResolver.updateClasspath();
-
-        verify(classpathPromise).catchError(updateOperationError.capture());
-        updateOperationError.getValue().apply(promiseError);
-
-        verify(notificationManager).notify("Problems with updating classpath", "message", FAIL, EMERGE_MODE);
-    }
-
-    @Test
-    public void setOfLibsShouldBeReturned() throws Exception {
-        classpathResolver.resolveClasspathEntries(entries);
-        Set<String> libs = classpathResolver.getLibs();
-        assertFalse(libs.isEmpty());
-        assertEquals(1, libs.size());
-        assertEquals(PATH_TO_LIB1, libs.iterator().next());
-    }
-
-    @Test
-    public void setOfContainersShouldBeReturned() throws Exception {
-        classpathResolver.resolveClasspathEntries(entries);
-        Set<String> containers = classpathResolver.getContainers();
-        assertFalse(containers.isEmpty());
-        assertEquals(1, containers.size());
-        assertEquals(PATH_TO_CONTAINER, containers.iterator().next());
-    }
-
-    @Test
-    public void setOfSourcesShouldBeReturned() throws Exception {
-        classpathResolver.resolveClasspathEntries(entries);
-        Set<String> sources = classpathResolver.getSources();
-        assertFalse(sources.isEmpty());
-        assertEquals(1, sources.size());
-        assertEquals(PATH_TO_SOURCE, sources.iterator().next());
-    }
->>>>>>> 34c0b765
 
 }