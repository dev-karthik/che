/*******************************************************************************
 * Copyright (c) 2012-2016 Codenvy, S.A.
 * All rights reserved. This program and the accompanying materials
 * are made available under the terms of the Eclipse Public License v1.0
 * which accompanies this distribution, and is available at
 * http://www.eclipse.org/legal/epl-v10.html
 *
 * Contributors:
 *   Codenvy, S.A. - initial API and implementation
 *******************************************************************************/
package org.eclipse.che.ide.ext.java.client.navigation.openimplementation;

import com.google.common.base.Optional;
import com.google.gwt.core.client.Scheduler;
import com.google.inject.Inject;
import com.google.inject.Singleton;

import org.eclipse.che.api.promises.client.Operation;
import org.eclipse.che.api.promises.client.OperationException;
import org.eclipse.che.api.promises.client.PromiseProvider;
import org.eclipse.che.ide.api.app.AppContext;
import org.eclipse.che.ide.api.editor.EditorAgent;
import org.eclipse.che.ide.api.editor.EditorPartPresenter;
import org.eclipse.che.ide.api.editor.OpenEditorCallbackImpl;
import org.eclipse.che.ide.api.resources.Container;
import org.eclipse.che.ide.api.resources.File;
import org.eclipse.che.ide.api.resources.Project;
import org.eclipse.che.ide.api.resources.Resource;
import org.eclipse.che.ide.api.resources.SyntheticFile;
import org.eclipse.che.ide.api.resources.VirtualFile;
import org.eclipse.che.ide.api.workspace.Workspace;
import org.eclipse.che.ide.dto.DtoFactory;
import org.eclipse.che.ide.ext.java.client.JavaLocalizationConstant;
import org.eclipse.che.ide.ext.java.client.JavaResources;
import org.eclipse.che.ide.ext.java.client.navigation.service.JavaNavigationService;
import org.eclipse.che.ide.ext.java.client.resource.SourceFolderMarker;
import org.eclipse.che.ide.ext.java.client.util.JavaUtil;
import org.eclipse.che.ide.ext.java.shared.JarEntry;
import org.eclipse.che.ide.ext.java.shared.dto.ClassContent;
import org.eclipse.che.ide.ext.java.shared.dto.ImplementationsDescriptorDTO;
import org.eclipse.che.ide.ext.java.shared.dto.Region;
import org.eclipse.che.ide.ext.java.shared.dto.model.Member;
import org.eclipse.che.ide.ext.java.shared.dto.model.Type;
<<<<<<< HEAD
import org.eclipse.che.ide.jseditor.client.popup.PopupResources;
import org.eclipse.che.ide.jseditor.client.position.PositionConverter;
import org.eclipse.che.ide.jseditor.client.text.LinearRange;
import org.eclipse.che.ide.jseditor.client.texteditor.EmbeddedTextEditorPresenter;
import org.eclipse.che.ide.resource.Path;
=======
import org.eclipse.che.ide.ui.popup.PopupResources;
import org.eclipse.che.ide.api.editor.position.PositionConverter;
import org.eclipse.che.ide.api.editor.text.LinearRange;
import org.eclipse.che.ide.api.editor.texteditor.TextEditorPresenter;
import org.eclipse.che.ide.part.explorer.project.ProjectExplorerPresenter;
import org.eclipse.che.ide.project.node.FileReferenceNode;
>>>>>>> 34c0b765
import org.eclipse.che.ide.util.loging.Log;

import static com.google.common.base.Strings.isNullOrEmpty;

/**
 * The class that manages implementations structure window.
 *
 * @author Valeriy Svydenko
 */
@Singleton
public class OpenImplementationPresenter {
    private final JavaNavigationService    service;
    private final AppContext               context;
    private final EditorAgent              editorAgent;
    private final Workspace                workspace;
    private final PromiseProvider          promises;
    private final DtoFactory               dtoFactory;
    private final JavaResources            javaResources;
    private final PopupResources           popupResources;
    private final JavaLocalizationConstant locale;

    private TextEditorPresenter activeEditor;

    @Inject
    public OpenImplementationPresenter(JavaNavigationService javaNavigationService,
                                       AppContext context,
                                       DtoFactory dtoFactory,
                                       JavaResources javaResources,
                                       PopupResources popupResources,
                                       JavaLocalizationConstant locale,
                                       EditorAgent editorAgent,
                                       Workspace workspace,
                                       PromiseProvider promises) {
        this.service = javaNavigationService;
        this.context = context;
        this.dtoFactory = dtoFactory;
        this.javaResources = javaResources;
        this.popupResources = popupResources;
        this.locale = locale;
        this.editorAgent = editorAgent;
        this.workspace = workspace;
        this.promises = promises;
    }

    /**
     * Shows the implementations of the selected element.
     *
     * @param editorPartPresenter
     *         the active editor
     */
    public void show(final EditorPartPresenter editorPartPresenter) {
        if (!(editorPartPresenter instanceof TextEditorPresenter)) {
            Log.error(getClass(), "Open Declaration support only TextEditorPresenter as editor");
            return;
        }
        activeEditor = ((TextEditorPresenter)editorPartPresenter);
        final VirtualFile file = activeEditor.getEditorInput().getFile();

        if (file instanceof Resource) {
            final Project project = ((Resource)file).getRelatedProject();

<<<<<<< HEAD
            final Optional<Resource> srcFolder = ((Resource)file).getParentWithMarker(SourceFolderMarker.ID);

            if (!srcFolder.isPresent()) {
                return;
=======
        Promise<ImplementationsDescriptorDTO> promise = service.getImplementations(projectPath, fqn, activeEditor.getCursorOffset());
        promise.then(new Operation<ImplementationsDescriptorDTO>() {
            @Override
            public void apply(ImplementationsDescriptorDTO implementationsDescriptor) throws OperationException {
                int overridingSize = implementationsDescriptor.getImplementations().size();

                String title = locale.openImplementationWindowTitle(implementationsDescriptor.getMemberName(), overridingSize);
                NoImplementationWidget noImplementationWidget = new NoImplementationWidget(popupResources,
                                                                                           javaResources,
                                                                                           locale,
                                                                                           OpenImplementationPresenter.this,
                                                                                           title);
                if (overridingSize == 1) {
                    actionPerformed(implementationsDescriptor.getImplementations().get(0));
                } else if (overridingSize > 1) {
                    openOneImplementation(implementationsDescriptor,
                                          noImplementationWidget,
                                          (TextEditorPresenter)editorPartPresenter);
                } else if (!isNullOrEmpty(implementationsDescriptor.getMemberName()) && overridingSize == 0) {
                    showNoImplementations(noImplementationWidget, (TextEditorPresenter)editorPartPresenter);
                }
            }
        }).catchError(new Operation<PromiseError>() {
            @Override
            public void apply(PromiseError arg) throws OperationException {
                Log.error(OpenImplementationPresenter.class, arg.getMessage());
>>>>>>> 34c0b765
            }

            final String fqn = JavaUtil.resolveFQN((Container)srcFolder.get(), (Resource)file);

            service.getImplementations(project.getLocation(), fqn, activeEditor.getCursorOffset()).then(
                    new Operation<ImplementationsDescriptorDTO>() {
                        @Override
                        public void apply(ImplementationsDescriptorDTO impls) throws OperationException {
                            int overridingSize = impls.getImplementations().size();

                            String title = locale.openImplementationWindowTitle(impls.getMemberName(), overridingSize);
                            NoImplementationWidget noImplementationWidget = new NoImplementationWidget(popupResources,
                                                                                                       javaResources,
                                                                                                       locale,
                                                                                                       OpenImplementationPresenter.this,
                                                                                                       title);
                            if (overridingSize == 1) {
                                actionPerformed(impls.getImplementations().get(0));
                            } else if (overridingSize > 1) {
                                openOneImplementation(impls,
                                                      noImplementationWidget,
                                                      (EmbeddedTextEditorPresenter)editorPartPresenter);
                            } else if (!isNullOrEmpty(impls.getMemberName()) && overridingSize == 0) {
                                showNoImplementations(noImplementationWidget, (EmbeddedTextEditorPresenter)editorPartPresenter);
                            }
                        }
                    });
        }

    }

    public void actionPerformed(final Member member) {
        if (member.isBinary()) {

            final Resource resource = context.getResource();

            if (resource == null) {
                return;
            }

            final Project project = resource.getRelatedProject();

            service.getEntry(project.getLocation(), member.getLibId(), member.getRootPath())
                   .then(new Operation<JarEntry>() {
                       @Override
                       public void apply(final JarEntry entry) throws OperationException {
                           service.getContent(project.getLocation(), member.getLibId(), Path.valueOf(entry.getPath()))
                                   .then(new Operation<ClassContent>() {
                                       @Override
                                       public void apply(ClassContent content) throws OperationException {
                                           VirtualFile file = new SyntheticFile(entry.getName(), content.getContent(), promises);
                                           editorAgent.openEditor(file, new OpenEditorCallbackImpl() {
                                               @Override
                                               public void onEditorOpened(EditorPartPresenter editor) {
                                                   setCursor(member.getFileRegion());
                                               }
                                           });
                                       }
                                   });
                       }
                   });
        } else {
            workspace.getWorkspaceRoot().getFile(member.getRootPath()).then(new Operation<Optional<File>>() {
                @Override
                public void apply(Optional<File> file) throws OperationException {
                    if (file.isPresent()) {
                        editorAgent.openEditor(file.get(), new OpenEditorCallbackImpl() {
                            @Override
                            public void onEditorOpened(EditorPartPresenter editor) {
                                setCursor(member.getFileRegion());
                            }
                        });
                    }
                }
            });
        }
        Scheduler.get().scheduleDeferred(new Scheduler.ScheduledCommand() {
            @Override
            public void execute() {
                activeEditor.setFocus();
            }
        });
    }

    private void showNoImplementations(NoImplementationWidget noImplementationWidget, TextEditorPresenter editorPartPresenter) {
        int offset = editorPartPresenter.getCursorOffset();
        PositionConverter.PixelCoordinates coordinates = editorPartPresenter.getPositionConverter().offsetToPixel(offset);
        Type type = dtoFactory.createDto(Type.class);
        type.setFlags(-1);
        noImplementationWidget.addItem(type);
        noImplementationWidget.show(coordinates.getX(), coordinates.getY());
    }

    private void openOneImplementation(ImplementationsDescriptorDTO implementationsDescriptor,
                                       NoImplementationWidget implementationWidget,
                                       TextEditorPresenter editorPartPresenter) {
        int offset = editorPartPresenter.getCursorOffset();
        PositionConverter.PixelCoordinates coordinates = editorPartPresenter.getPositionConverter().offsetToPixel(offset);
        for (Type type : implementationsDescriptor.getImplementations()) {
            implementationWidget.addItem(type);
        }
        implementationWidget.show(coordinates.getX(), coordinates.getY());
        implementationWidget.asElement().getStyle().setWidth(600 + "px");
    }

<<<<<<< HEAD
    private void setCursor(final Region region) {
        if (!(editorAgent.getActiveEditor() instanceof EmbeddedTextEditorPresenter)) {
=======
    /**
     * Open implementation which describes by current member.
     *
     * @param member
     *         description of opened implementation
     */

    private void openFile(VirtualFile result, final Member member) {
        editorAgent.openEditor(result, new OpenEditorCallbackImpl() {
            @Override
            public void onEditorOpened(EditorPartPresenter editor) {
                setCursorPosition(member.getFileRegion());
            }
        });
    }

    private Function<Node, Node> selectNode() {
        return new Function<Node, Node>() {
            @Override
            public Node apply(Node node) throws FunctionException {
                projectExplorer.select(node, false);

                return node;
            }
        };
    }

    private Function<Node, Node> openNode(final Member member) {
        return new Function<Node, Node>() {
            @Override
            public Node apply(Node node) throws FunctionException {
                if (node instanceof FileReferenceNode) {
                    openFile((VirtualFile)node, member);
                }

                return node;
            }
        };
    }

    private Function<Node, Node> setCursor(final Region region) {
        return new Function<Node, Node>() {
            @Override
            public Node apply(Node node) throws FunctionException {
                setCursorPosition(region);

                return node;
            }
        };
    }

    private void setCursorPosition(final Region region) {
        if (!(editorAgent.getActiveEditor() instanceof TextEditorPresenter)) {
>>>>>>> 34c0b765
            return;
        }
        Scheduler.get().scheduleDeferred(new Scheduler.ScheduledCommand() {
            @Override
            public void execute() {
                TextEditorPresenter editor = (TextEditorPresenter)editorAgent.getActiveEditor();
                editor.setFocus();
                editor.getDocument().setSelectedRange(LinearRange.createWithStart(region.getOffset()).andLength(0), true);
            }
        });
    }
}<|MERGE_RESOLUTION|>--- conflicted
+++ resolved
@@ -41,20 +41,11 @@
 import org.eclipse.che.ide.ext.java.shared.dto.Region;
 import org.eclipse.che.ide.ext.java.shared.dto.model.Member;
 import org.eclipse.che.ide.ext.java.shared.dto.model.Type;
-<<<<<<< HEAD
-import org.eclipse.che.ide.jseditor.client.popup.PopupResources;
-import org.eclipse.che.ide.jseditor.client.position.PositionConverter;
-import org.eclipse.che.ide.jseditor.client.text.LinearRange;
-import org.eclipse.che.ide.jseditor.client.texteditor.EmbeddedTextEditorPresenter;
 import org.eclipse.che.ide.resource.Path;
-=======
 import org.eclipse.che.ide.ui.popup.PopupResources;
 import org.eclipse.che.ide.api.editor.position.PositionConverter;
 import org.eclipse.che.ide.api.editor.text.LinearRange;
 import org.eclipse.che.ide.api.editor.texteditor.TextEditorPresenter;
-import org.eclipse.che.ide.part.explorer.project.ProjectExplorerPresenter;
-import org.eclipse.che.ide.project.node.FileReferenceNode;
->>>>>>> 34c0b765
 import org.eclipse.che.ide.util.loging.Log;
 
 import static com.google.common.base.Strings.isNullOrEmpty;
@@ -116,39 +107,10 @@
         if (file instanceof Resource) {
             final Project project = ((Resource)file).getRelatedProject();
 
-<<<<<<< HEAD
             final Optional<Resource> srcFolder = ((Resource)file).getParentWithMarker(SourceFolderMarker.ID);
 
             if (!srcFolder.isPresent()) {
                 return;
-=======
-        Promise<ImplementationsDescriptorDTO> promise = service.getImplementations(projectPath, fqn, activeEditor.getCursorOffset());
-        promise.then(new Operation<ImplementationsDescriptorDTO>() {
-            @Override
-            public void apply(ImplementationsDescriptorDTO implementationsDescriptor) throws OperationException {
-                int overridingSize = implementationsDescriptor.getImplementations().size();
-
-                String title = locale.openImplementationWindowTitle(implementationsDescriptor.getMemberName(), overridingSize);
-                NoImplementationWidget noImplementationWidget = new NoImplementationWidget(popupResources,
-                                                                                           javaResources,
-                                                                                           locale,
-                                                                                           OpenImplementationPresenter.this,
-                                                                                           title);
-                if (overridingSize == 1) {
-                    actionPerformed(implementationsDescriptor.getImplementations().get(0));
-                } else if (overridingSize > 1) {
-                    openOneImplementation(implementationsDescriptor,
-                                          noImplementationWidget,
-                                          (TextEditorPresenter)editorPartPresenter);
-                } else if (!isNullOrEmpty(implementationsDescriptor.getMemberName()) && overridingSize == 0) {
-                    showNoImplementations(noImplementationWidget, (TextEditorPresenter)editorPartPresenter);
-                }
-            }
-        }).catchError(new Operation<PromiseError>() {
-            @Override
-            public void apply(PromiseError arg) throws OperationException {
-                Log.error(OpenImplementationPresenter.class, arg.getMessage());
->>>>>>> 34c0b765
             }
 
             final String fqn = JavaUtil.resolveFQN((Container)srcFolder.get(), (Resource)file);
@@ -170,9 +132,9 @@
                             } else if (overridingSize > 1) {
                                 openOneImplementation(impls,
                                                       noImplementationWidget,
-                                                      (EmbeddedTextEditorPresenter)editorPartPresenter);
+                                                      (TextEditorPresenter)editorPartPresenter);
                             } else if (!isNullOrEmpty(impls.getMemberName()) && overridingSize == 0) {
-                                showNoImplementations(noImplementationWidget, (EmbeddedTextEditorPresenter)editorPartPresenter);
+                                showNoImplementations(noImplementationWidget, (TextEditorPresenter)editorPartPresenter);
                             }
                         }
                     });
@@ -254,64 +216,8 @@
         implementationWidget.asElement().getStyle().setWidth(600 + "px");
     }
 
-<<<<<<< HEAD
     private void setCursor(final Region region) {
-        if (!(editorAgent.getActiveEditor() instanceof EmbeddedTextEditorPresenter)) {
-=======
-    /**
-     * Open implementation which describes by current member.
-     *
-     * @param member
-     *         description of opened implementation
-     */
-
-    private void openFile(VirtualFile result, final Member member) {
-        editorAgent.openEditor(result, new OpenEditorCallbackImpl() {
-            @Override
-            public void onEditorOpened(EditorPartPresenter editor) {
-                setCursorPosition(member.getFileRegion());
-            }
-        });
-    }
-
-    private Function<Node, Node> selectNode() {
-        return new Function<Node, Node>() {
-            @Override
-            public Node apply(Node node) throws FunctionException {
-                projectExplorer.select(node, false);
-
-                return node;
-            }
-        };
-    }
-
-    private Function<Node, Node> openNode(final Member member) {
-        return new Function<Node, Node>() {
-            @Override
-            public Node apply(Node node) throws FunctionException {
-                if (node instanceof FileReferenceNode) {
-                    openFile((VirtualFile)node, member);
-                }
-
-                return node;
-            }
-        };
-    }
-
-    private Function<Node, Node> setCursor(final Region region) {
-        return new Function<Node, Node>() {
-            @Override
-            public Node apply(Node node) throws FunctionException {
-                setCursorPosition(region);
-
-                return node;
-            }
-        };
-    }
-
-    private void setCursorPosition(final Region region) {
         if (!(editorAgent.getActiveEditor() instanceof TextEditorPresenter)) {
->>>>>>> 34c0b765
             return;
         }
         Scheduler.get().scheduleDeferred(new Scheduler.ScheduledCommand() {
