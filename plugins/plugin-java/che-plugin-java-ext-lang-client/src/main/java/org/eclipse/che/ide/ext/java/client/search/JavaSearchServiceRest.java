--- conflicted
+++ resolved
@@ -14,6 +14,7 @@
 import com.google.inject.Singleton;
 
 import org.eclipse.che.api.promises.client.Promise;
+import org.eclipse.che.ide.api.app.AppContext;
 import org.eclipse.che.ide.api.workspace.Workspace;
 import org.eclipse.che.ide.ext.java.shared.dto.search.FindUsagesRequest;
 import org.eclipse.che.ide.ext.java.shared.dto.search.FindUsagesResponse;
@@ -36,48 +37,27 @@
     private final AsyncRequestFactory    asyncRequestFactory;
     private final DtoUnmarshallerFactory unmarshallerFactory;
     private final AppContext appContext;
-    private final MessageLoader      loader;
-    private final String             pathToService;
+    private       MessageLoader          loader;
+    private final String                 pathToService;
 
     @Inject
     public JavaSearchServiceRest(AsyncRequestFactory asyncRequestFactory,
                                  DtoUnmarshallerFactory unmarshallerFactory,
                                  LoaderFactory loaderFactory,
-<<<<<<< HEAD
-                                 @Named("cheExtensionPath") String extPath,
+                                 AppContext appContext,
                                  Workspace workspace) {
-=======
-                                 AppContext appContext) {
->>>>>>> eb55f0cd
         this.asyncRequestFactory = asyncRequestFactory;
         this.unmarshallerFactory = unmarshallerFactory;
         this.appContext = appContext;
         this.loader = loaderFactory.newLoader();
-<<<<<<< HEAD
-        this.pathToService = extPath + "/jdt/" + workspace.getId() + "/search/";
-=======
-        this.pathToService = "/jdt/" + appContext.getWorkspaceId() + "/search/";
->>>>>>> eb55f0cd
+        this.pathToService = appContext.getDevMachine().getWsAgentBaseUrl() + "/jdt/" + workspace.getId() + "/search/";
     }
 
     @Override
     public Promise<FindUsagesResponse> findUsages(final FindUsagesRequest request) {
-<<<<<<< HEAD
         return asyncRequestFactory.createPostRequest(pathToService + "find/usages", request)
                                   .header(CONTENT_TYPE, APPLICATION_JSON)
                                   .loader(loader)
                                   .send(unmarshallerFactory.newUnmarshaller(FindUsagesResponse.class));
-=======
-        return newPromise(new AsyncPromiseHelper.RequestCall<FindUsagesResponse>() {
-            @Override
-            public void makeCall(AsyncCallback<FindUsagesResponse> callback) {
-
-                asyncRequestFactory.createPostRequest(appContext.getDevMachine().getWsAgentBaseUrl() + pathToService + "find/usages", request)
-                                   .header(CONTENT_TYPE, APPLICATION_JSON)
-                                   .loader(loader)
-                                   .send(newCallback(callback, unmarshallerFactory.newUnmarshaller(FindUsagesResponse.class)));
-            }
-        });
->>>>>>> eb55f0cd
     }
 }