--- conflicted
+++ resolved
@@ -112,25 +112,14 @@
                                             applyChanges(file);
                                         }
                                     }
-<<<<<<< HEAD
                                 })
                                 .catchError(new Operation<PromiseError>() {
                                     @Override
                                     public void apply(PromiseError arg) throws OperationException {
-                                        notificationManager.notify(locale.failedToProcessOrganizeImports(), arg.getMessage(), FAIL, true);
+                                        notificationManager.notify(locale.failedToProcessOrganizeImports(), arg.getMessage(), FAIL, FLOAT_MODE);
                                     }
                                 });
         }
-=======
-                                }
-                            })
-                            .catchError(new Operation<PromiseError>() {
-                                @Override
-                                public void apply(PromiseError arg) throws OperationException {
-                                    notificationManager.notify(locale.failedToProcessOrganizeImports(), arg.getMessage(), FAIL, FLOAT_MODE);
-                                }
-                            });
->>>>>>> 8fbc4f16
     }
 
     /** {@inheritDoc} */
@@ -162,7 +151,6 @@
 
         ConflictImportDTO result = dtoFactory.createDto(ConflictImportDTO.class).withTypeMatches(new ArrayList<>(selected.values()));
 
-<<<<<<< HEAD
         if (file instanceof Resource) {
             final Project project = ((Resource)file).getRelatedProject();
 
@@ -182,26 +170,6 @@
                                     }
                                 });
         }
-=======
-        String projectPath = file.getProject().getProjectConfig().getPath();
-        String fqn = JavaSourceFolderUtil.getFQNForFile(file);
-
-        javaCodeAssistClient.applyChosenImports(projectPath, fqn, result)
-                            .then(new Operation<Void>() {
-                                @Override
-                                public void apply(Void arg) throws OperationException {
-                                    applyChanges(file);
-                                    view.hide();
-                                    ((TextEditor)editor).setFocus();
-                                }
-                            })
-                            .catchError(new Operation<PromiseError>() {
-                                @Override
-                                public void apply(PromiseError arg) throws OperationException {
-                                    notificationManager.notify(locale.failedToProcessOrganizeImports(), arg.getMessage(), FAIL, FLOAT_MODE);
-                                }
-                            });
->>>>>>> 8fbc4f16
     }
 
     /** {@inheritDoc} */
