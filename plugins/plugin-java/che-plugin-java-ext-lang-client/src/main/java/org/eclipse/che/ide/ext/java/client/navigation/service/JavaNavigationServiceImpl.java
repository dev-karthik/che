--- conflicted
+++ resolved
@@ -127,7 +127,6 @@
     }
 
     @Override
-<<<<<<< HEAD
     public Promise<JarEntry> getEntry(Path project, int libId, String path) {
         String url =
                 appContext.getDevMachine().getWsAgentBaseUrl() + "/jdt/" + workspaceId + "/navigation/entry?projectpath=" + project + "&root=" + libId + "&path=" + path;
@@ -135,17 +134,13 @@
     }
 
     @Override
-    public void getContent(String projectPath, int libId, String path, AsyncRequestCallback<String> callback) {
-=======
     public void getContent(String projectPath, int libId, String path, AsyncRequestCallback<ClassContent> callback) {
->>>>>>> cfd5c22d
         String url = getContentUrl(projectPath, libId, path);
 
         requestFactory.createGetRequest(url).send(callback);
     }
 
     @Override
-<<<<<<< HEAD
     public Promise<String> getContent(Path project, int libId, Path path) {
         String url = getContentUrl(project.toString(), libId, path.toString());
 
@@ -153,15 +148,8 @@
     }
 
     @Override
-    public void getContent(String projectPath, String fqn, AsyncRequestCallback<String> callback) {
-        String url =
-                appContext.getDevMachine().getWsAgentBaseUrl() + "/jdt/" + workspaceId + "/navigation/contentbyfqn?projectpath=" +
-                projectPath + "&fqn=" +
-                fqn;
-=======
     public void getContent(String projectPath, String fqn, AsyncRequestCallback<ClassContent> callback) {
         String url = appContext.getDevMachine().getWsAgentBaseUrl() + "/jdt/" + workspaceId + "/navigation/contentbyfqn?projectpath=" + projectPath + "&fqn=" + fqn;
->>>>>>> cfd5c22d
         requestFactory.createGetRequest(url).send(callback);
     }
 
