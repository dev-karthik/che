/*******************************************************************************
 * Copyright (c) 2012-2016 Codenvy, S.A.
 * All rights reserved. This program and the accompanying materials
 * are made available under the terms of the Eclipse Public License v1.0
 * which accompanies this distribution, and is available at
 * http://www.eclipse.org/legal/epl-v10.html
 *
 * Contributors:
 *   Codenvy, S.A. - initial API and implementation
 *******************************************************************************/
package org.eclipse.che.ide.ext.java.client.navigation.service;

import com.google.inject.Inject;
import com.google.inject.Singleton;

import org.eclipse.che.api.promises.client.Promise;
import org.eclipse.che.ide.MimeType;
import org.eclipse.che.ide.api.app.AppContext;
import org.eclipse.che.ide.ext.java.shared.Jar;
import org.eclipse.che.ide.ext.java.shared.JarEntry;
import org.eclipse.che.ide.ext.java.shared.OpenDeclarationDescriptor;
import org.eclipse.che.ide.ext.java.shared.dto.ClassContent;
import org.eclipse.che.ide.ext.java.shared.dto.ImplementationsDescriptorDTO;
import org.eclipse.che.ide.ext.java.shared.dto.model.CompilationUnit;
import org.eclipse.che.ide.ext.java.shared.dto.model.JavaProject;
import org.eclipse.che.ide.ext.java.shared.dto.model.MethodParameters;
import org.eclipse.che.ide.resource.Path;
import org.eclipse.che.ide.rest.AsyncRequestCallback;
import org.eclipse.che.ide.rest.AsyncRequestFactory;
import org.eclipse.che.ide.rest.DtoUnmarshallerFactory;
import org.eclipse.che.ide.ui.loaders.request.LoaderFactory;

import java.util.List;

import static org.eclipse.che.ide.MimeType.APPLICATION_JSON;
import static org.eclipse.che.ide.rest.HTTPHeader.ACCEPT;

/**
 * @author Evgen Vidolob
 */
@Singleton
public class JavaNavigationServiceImpl implements JavaNavigationService {

    private final AppContext             appContext;
    private final LoaderFactory          loaderFactory;
    private final AsyncRequestFactory    requestFactory;
    private final DtoUnmarshallerFactory unmarshallerFactory;

    @Inject
    public JavaNavigationServiceImpl(AppContext appContext,
                                     LoaderFactory loaderFactory,
                                     DtoUnmarshallerFactory unmarshallerFactory,
                                     AsyncRequestFactory asyncRequestFactory) {
        this.appContext = appContext;
        this.loaderFactory = loaderFactory;
        this.requestFactory = asyncRequestFactory;
        this.unmarshallerFactory = unmarshallerFactory;
    }

    @Override
    public void findDeclaration(String projectPath, String fqn, int offset, AsyncRequestCallback<OpenDeclarationDescriptor> callback) {
        String url = appContext.getDevMachine().getWsAgentBaseUrl() + "/java/navigation/find-declaration" +
                     "?projectpath=" + projectPath + "&fqn=" + fqn + "&offset=" + offset;
        requestFactory.createGetRequest(url).send(callback);
    }

    @Override
    public Promise<OpenDeclarationDescriptor> findDeclaration(Path project, String fqn, int offset) {
        String url =
                appContext.getDevMachine().getWsAgentBaseUrl() + "/jdt/navigation/find-declaration?projectpath=" + project + "&fqn=" + fqn +
                "&offset=" + offset;
        return requestFactory.createGetRequest(url).send(unmarshallerFactory.newUnmarshaller(OpenDeclarationDescriptor.class));
    }

    public void getExternalLibraries(String projectPath, AsyncRequestCallback<List<Jar>> callback) {
        String url =
                appContext.getDevMachine().getWsAgentBaseUrl() + "/java/navigation/libraries?projectpath=" + projectPath;
        requestFactory.createGetRequest(url).send(callback);
    }

    @Override
    public Promise<List<Jar>> getExternalLibraries(Path project) {
        String url = appContext.getDevMachine().getWsAgentBaseUrl() + "/jdt/navigation/libraries?projectpath=" + project.toString();

        return requestFactory.createGetRequest(url).send(unmarshallerFactory.newListUnmarshaller(Jar.class));
    }

    @Override
    public void getLibraryChildren(String projectPath, int libId, AsyncRequestCallback<List<JarEntry>> callback) {
        String url = appContext.getDevMachine().getWsAgentBaseUrl() + "/java/navigation/lib/children" +
                     "?projectpath=" + projectPath + "&root=" + libId;
        requestFactory.createGetRequest(url).send(callback);
    }

    @Override
    public Promise<List<JarEntry>> getLibraryChildren(Path project, int libId) {
        String url = appContext.getDevMachine().getWsAgentBaseUrl() + "/jdt/navigation/lib/children?projectpath=" + project.toString() +
                     "&root=" + libId;

        return requestFactory.createGetRequest(url).send(unmarshallerFactory.newListUnmarshaller(JarEntry.class));
    }

    @Override
    public void getChildren(String projectPath, int libId, String path, AsyncRequestCallback<List<JarEntry>> callback) {
        String url = appContext.getDevMachine().getWsAgentBaseUrl() + "/java/navigation/children" +
                     "?projectpath=" + projectPath + "&root=" + libId + "&path=" + path;
        requestFactory.createGetRequest(url).send(callback);
    }

    @Override
    public Promise<List<JarEntry>> getChildren(Path project, int libId, Path path) {
        String url = appContext.getDevMachine().getWsAgentBaseUrl() + "/jdt/navigation/children?projectpath=" + project + "&root=" + libId +
                     "&path=" + path;
        return requestFactory.createGetRequest(url).send(unmarshallerFactory.newListUnmarshaller(JarEntry.class));
    }

    @Override
    public void getEntry(String projectPath, int libId, String path, AsyncRequestCallback<JarEntry> callback) {
        String url = appContext.getDevMachine().getWsAgentBaseUrl() + "/java/navigation/entry" +
                     "?projectpath=" + projectPath + "&root=" + libId + "&path=" + path;
        requestFactory.createGetRequest(url).send(callback);
    }

    @Override
    public Promise<JarEntry> getEntry(Path project, int libId, String path) {
        String url =
                appContext.getDevMachine().getWsAgentBaseUrl() + "/jdt/navigation/entry?projectpath=" + project + "&root=" + libId +
                "&path=" + path;
        return requestFactory.createGetRequest(url).send(unmarshallerFactory.newUnmarshaller(JarEntry.class));
    }

    @Override
    public void getContent(String projectPath, int libId, String path, AsyncRequestCallback<ClassContent> callback) {
        String url = getContentUrl(projectPath, libId, path);

        requestFactory.createGetRequest(url).send(callback);
    }

    @Override
    public Promise<ClassContent> getContent(Path project, int libId, Path path) {
        String url = getContentUrl(project.toString(), libId, path.toString());

        return requestFactory.createGetRequest(url).send(unmarshallerFactory.newUnmarshaller(ClassContent.class));
    }

    @Override
    public void getContent(String projectPath, String fqn, AsyncRequestCallback<ClassContent> callback) {
<<<<<<< HEAD
        String url =
                appContext.getDevMachine().getWsAgentBaseUrl() + "/jdt/navigation/contentbyfqn?projectpath=" + projectPath + "&fqn=" + fqn;
=======
        String url = appContext.getDevMachine().getWsAgentBaseUrl() + "/java/navigation/contentbyfqn?projectpath=" + projectPath + "&fqn=" + fqn;
>>>>>>> f3bc97be
        requestFactory.createGetRequest(url).send(callback);
    }

    @Override
<<<<<<< HEAD
    public Promise<ClassContent> getContent(Path project, String fqn) {
        String url = appContext.getDevMachine().getWsAgentBaseUrl() + "/jdt/navigation/contentbyfqn?projectpath=" + project.toString() +
                     "&fqn=" + fqn;

        return requestFactory.createGetRequest(url).send(unmarshallerFactory.newUnmarshaller(ClassContent.class));
    }

    @Override
    public Promise<CompilationUnit> getCompilationUnit(Path project, String fqn, boolean showInherited) {
        final String url = appContext.getDevMachine().getWsAgentBaseUrl() + "/jdt/navigation/compilation-unit" +
                           "?projectpath=" + project + "&fqn=" + fqn + "&showinherited=" + showInherited;
=======
    public Promise<CompilationUnit> getCompilationUnit(String projectPath, String fqn, boolean showInherited) {
        final String url = appContext.getDevMachine().getWsAgentBaseUrl() + "/java/navigation/compilation-unit" +
                           "?projectpath=" + projectPath + "&fqn=" + fqn + "&showinherited=" + showInherited;
>>>>>>> f3bc97be

        return requestFactory.createGetRequest(url)
                             .header(ACCEPT, APPLICATION_JSON)
                             .send(unmarshallerFactory.newUnmarshaller(CompilationUnit.class));
    }

    @Override
<<<<<<< HEAD
    public Promise<ImplementationsDescriptorDTO> getImplementations(Path project, String fqn, int offset) {
        final String url = appContext.getDevMachine().getWsAgentBaseUrl() + "/jdt/navigation/implementations" +
                           "?projectpath=" + project + "&fqn=" + fqn + "&offset=" + offset;
=======
    public Promise<ImplementationsDescriptorDTO> getImplementations(String projectPath, String fqn, int offset) {
        final String url = appContext.getDevMachine().getWsAgentBaseUrl() + "/java/navigation/implementations" +
                           "?projectpath=" + projectPath + "&fqn=" + fqn + "&offset=" + offset;
>>>>>>> f3bc97be

        return requestFactory.createGetRequest(url)
                             .header(ACCEPT, APPLICATION_JSON)
                             .loader(loaderFactory.newLoader())
                             .send(unmarshallerFactory.newUnmarshaller(ImplementationsDescriptorDTO.class));
    }

    @Override
    public Promise<List<JavaProject>> getProjectsAndPackages(boolean includePackage) {
        final String url = appContext.getDevMachine().getWsAgentBaseUrl() + "/java/navigation/get/projects/and/packages"
                           + "?includepackages=" + includePackage;

        return requestFactory.createGetRequest(url)
                             .header(ACCEPT, APPLICATION_JSON)
                             .loader(loaderFactory.newLoader())
                             .send(unmarshallerFactory.newListUnmarshaller(JavaProject.class));
    }

    @Override
    public String getContentUrl(String projectPath, int libId, String path) {
        return appContext.getDevMachine().getWsAgentBaseUrl() + "/java/navigation/content" +
               "?projectpath=" + projectPath + "&root=" + libId + "&path=" + path;
    }

    @Override
    public Promise<List<MethodParameters>> getMethodParametersHints(String projectPath, String fqn, int offset, int lineStartOffset) {
        String url = appContext.getDevMachine().getWsAgentBaseUrl() + "/java/navigation/parameters" +
                     "?projectpath=" + projectPath + "&fqn=" + fqn + "&offset=" + offset + "&lineStart=" + lineStartOffset;

        return requestFactory.createGetRequest(url)
                             .header(ACCEPT, MimeType.APPLICATION_JSON)
                             .loader(loaderFactory.newLoader("Getting parameters..."))
                             .send(unmarshallerFactory.newListUnmarshaller(MethodParameters.class));
    }

    @Override
    public Promise<List<MethodParameters>> getMethodParametersHints(Path project, String fqn, int offset, int lineStartOffset) {
        String url = appContext.getDevMachine().getWsAgentBaseUrl() + "/jdt/navigation/parameters" +
                     "?projectpath=" + project + "&fqn=" + fqn + "&offset=" + offset + "&lineStart=" + lineStartOffset;

        return requestFactory.createGetRequest(url)
                             .header(ACCEPT, MimeType.APPLICATION_JSON)
                             .loader(loaderFactory.newLoader("Getting parameters..."))
                             .send(unmarshallerFactory.newListUnmarshaller(MethodParameters.class));
    }
}<|MERGE_RESOLUTION|>--- conflicted
+++ resolved
@@ -67,7 +67,7 @@
     @Override
     public Promise<OpenDeclarationDescriptor> findDeclaration(Path project, String fqn, int offset) {
         String url =
-                appContext.getDevMachine().getWsAgentBaseUrl() + "/jdt/navigation/find-declaration?projectpath=" + project + "&fqn=" + fqn +
+                appContext.getDevMachine().getWsAgentBaseUrl() + "/java/navigation/find-declaration?projectpath=" + project + "&fqn=" + fqn +
                 "&offset=" + offset;
         return requestFactory.createGetRequest(url).send(unmarshallerFactory.newUnmarshaller(OpenDeclarationDescriptor.class));
     }
@@ -80,7 +80,7 @@
 
     @Override
     public Promise<List<Jar>> getExternalLibraries(Path project) {
-        String url = appContext.getDevMachine().getWsAgentBaseUrl() + "/jdt/navigation/libraries?projectpath=" + project.toString();
+        String url = appContext.getDevMachine().getWsAgentBaseUrl() + "/lava/navigation/libraries?projectpath=" + project.toString();
 
         return requestFactory.createGetRequest(url).send(unmarshallerFactory.newListUnmarshaller(Jar.class));
     }
@@ -94,7 +94,7 @@
 
     @Override
     public Promise<List<JarEntry>> getLibraryChildren(Path project, int libId) {
-        String url = appContext.getDevMachine().getWsAgentBaseUrl() + "/jdt/navigation/lib/children?projectpath=" + project.toString() +
+        String url = appContext.getDevMachine().getWsAgentBaseUrl() + "/java/navigation/lib/children?projectpath=" + project.toString() +
                      "&root=" + libId;
 
         return requestFactory.createGetRequest(url).send(unmarshallerFactory.newListUnmarshaller(JarEntry.class));
@@ -109,7 +109,7 @@
 
     @Override
     public Promise<List<JarEntry>> getChildren(Path project, int libId, Path path) {
-        String url = appContext.getDevMachine().getWsAgentBaseUrl() + "/jdt/navigation/children?projectpath=" + project + "&root=" + libId +
+        String url = appContext.getDevMachine().getWsAgentBaseUrl() + "/java/navigation/children?projectpath=" + project + "&root=" + libId +
                      "&path=" + path;
         return requestFactory.createGetRequest(url).send(unmarshallerFactory.newListUnmarshaller(JarEntry.class));
     }
@@ -124,7 +124,7 @@
     @Override
     public Promise<JarEntry> getEntry(Path project, int libId, String path) {
         String url =
-                appContext.getDevMachine().getWsAgentBaseUrl() + "/jdt/navigation/entry?projectpath=" + project + "&root=" + libId +
+                appContext.getDevMachine().getWsAgentBaseUrl() + "/java/navigation/entry?projectpath=" + project + "&root=" + libId +
                 "&path=" + path;
         return requestFactory.createGetRequest(url).send(unmarshallerFactory.newUnmarshaller(JarEntry.class));
     }
@@ -145,33 +145,22 @@
 
     @Override
     public void getContent(String projectPath, String fqn, AsyncRequestCallback<ClassContent> callback) {
-<<<<<<< HEAD
-        String url =
-                appContext.getDevMachine().getWsAgentBaseUrl() + "/jdt/navigation/contentbyfqn?projectpath=" + projectPath + "&fqn=" + fqn;
-=======
         String url = appContext.getDevMachine().getWsAgentBaseUrl() + "/java/navigation/contentbyfqn?projectpath=" + projectPath + "&fqn=" + fqn;
->>>>>>> f3bc97be
-        requestFactory.createGetRequest(url).send(callback);
-    }
-
-    @Override
-<<<<<<< HEAD
-    public Promise<ClassContent> getContent(Path project, String fqn) {
-        String url = appContext.getDevMachine().getWsAgentBaseUrl() + "/jdt/navigation/contentbyfqn?projectpath=" + project.toString() +
-                     "&fqn=" + fqn;
-
-        return requestFactory.createGetRequest(url).send(unmarshallerFactory.newUnmarshaller(ClassContent.class));
+        requestFactory.createGetRequest(url).send(callback);
+    }
+
+    @Override
+    public Promise<CompilationUnit> getCompilationUnit(String projectPath, String fqn, boolean showInherited) {
+        final String url = appContext.getDevMachine().getWsAgentBaseUrl() + "/java/navigation/compilation-unit" +
+                           "?projectpath=" + projectPath + "&fqn=" + fqn + "&showinherited=" + showInherited;
+
+        return requestFactory.createGetRequest(url).send(unmarshallerFactory.newUnmarshaller(CompilationUnit.class));
     }
 
     @Override
     public Promise<CompilationUnit> getCompilationUnit(Path project, String fqn, boolean showInherited) {
         final String url = appContext.getDevMachine().getWsAgentBaseUrl() + "/jdt/navigation/compilation-unit" +
                            "?projectpath=" + project + "&fqn=" + fqn + "&showinherited=" + showInherited;
-=======
-    public Promise<CompilationUnit> getCompilationUnit(String projectPath, String fqn, boolean showInherited) {
-        final String url = appContext.getDevMachine().getWsAgentBaseUrl() + "/java/navigation/compilation-unit" +
-                           "?projectpath=" + projectPath + "&fqn=" + fqn + "&showinherited=" + showInherited;
->>>>>>> f3bc97be
 
         return requestFactory.createGetRequest(url)
                              .header(ACCEPT, APPLICATION_JSON)
@@ -179,15 +168,9 @@
     }
 
     @Override
-<<<<<<< HEAD
-    public Promise<ImplementationsDescriptorDTO> getImplementations(Path project, String fqn, int offset) {
-        final String url = appContext.getDevMachine().getWsAgentBaseUrl() + "/jdt/navigation/implementations" +
-                           "?projectpath=" + project + "&fqn=" + fqn + "&offset=" + offset;
-=======
     public Promise<ImplementationsDescriptorDTO> getImplementations(String projectPath, String fqn, int offset) {
         final String url = appContext.getDevMachine().getWsAgentBaseUrl() + "/java/navigation/implementations" +
                            "?projectpath=" + projectPath + "&fqn=" + fqn + "&offset=" + offset;
->>>>>>> f3bc97be
 
         return requestFactory.createGetRequest(url)
                              .header(ACCEPT, APPLICATION_JSON)
@@ -225,7 +208,7 @@
 
     @Override
     public Promise<List<MethodParameters>> getMethodParametersHints(Path project, String fqn, int offset, int lineStartOffset) {
-        String url = appContext.getDevMachine().getWsAgentBaseUrl() + "/jdt/navigation/parameters" +
+        String url = appContext.getDevMachine().getWsAgentBaseUrl() + "/java/navigation/parameters" +
                      "?projectpath=" + project + "&fqn=" + fqn + "&offset=" + offset + "&lineStart=" + lineStartOffset;
 
         return requestFactory.createGetRequest(url)
