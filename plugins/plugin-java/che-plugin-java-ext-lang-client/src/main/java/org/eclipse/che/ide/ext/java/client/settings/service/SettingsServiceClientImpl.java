/*******************************************************************************
 * Copyright (c) 2012-2016 Codenvy, S.A.
 * All rights reserved. This program and the accompanying materials
 * are made available under the terms of the Eclipse Public License v1.0
 * which accompanies this distribution, and is available at
 * http://www.eclipse.org/legal/epl-v10.html
 *
 * Contributors:
 *   Codenvy, S.A. - initial API and implementation
 *******************************************************************************/
package org.eclipse.che.ide.ext.java.client.settings.service;

import com.google.inject.Inject;

import org.eclipse.che.api.promises.client.Promise;
import org.eclipse.che.ide.api.workspace.Workspace;
import org.eclipse.che.ide.dto.JsonSerializable;
import org.eclipse.che.ide.json.JsonHelper;
import org.eclipse.che.ide.rest.AsyncRequestFactory;
import org.eclipse.che.ide.rest.StringMapUnmarshaller;

import javax.validation.constraints.NotNull;
import java.util.Map;

import static org.eclipse.che.ide.MimeType.APPLICATION_JSON;
import static org.eclipse.che.ide.rest.HTTPHeader.ACCEPT;
import static org.eclipse.che.ide.rest.HTTPHeader.CONTENT_TYPE;

/**
 * @author Dmitry Shnurenko
 */
public class SettingsServiceClientImpl implements SettingsServiceClient {

    private final AsyncRequestFactory asyncRequestFactory;
    private final AppContext          appContext;

    @Inject
<<<<<<< HEAD
    public SettingsServiceClientImpl(Workspace workspace,
                                     AsyncRequestFactory asyncRequestFactory,
                                     @Named("cheExtensionPath") String extPath) {
        this.extPath = extPath;
        this.workspaceId = workspace.getId();
=======
    public SettingsServiceClientImpl(AppContext appContext,
                                     AsyncRequestFactory asyncRequestFactory) {
        this.appContext = appContext;
>>>>>>> eb55f0cd
        this.asyncRequestFactory = asyncRequestFactory;
    }

    /** {@inheritDoc} */
    @Override
    public Promise<Void> applyCompileParameters(@NotNull final Map<String, String> parameters) {
        String url = appContext.getDevMachine().getWsAgentBaseUrl() + "/jdt/" + appContext.getWorkspaceId() + "/compiler-settings/set";

        JsonSerializable data = new JsonSerializable() {
            @Override
            public String toJson() {
                return JsonHelper.toJson(parameters);
            }
        };

        return asyncRequestFactory.createPostRequest(url, data)
                                  .header(ACCEPT, APPLICATION_JSON)
                                  .header(CONTENT_TYPE, APPLICATION_JSON)
                                  .send();
    }

    /** {@inheritDoc} */
    @Override
    public Promise<Map<String, String>> getCompileParameters() {
        String url = appContext.getDevMachine().getWsAgentBaseUrl() + "/jdt/" + appContext.getWorkspaceId() + "/compiler-settings/all";

        return asyncRequestFactory.createGetRequest(url)
                                  .header(ACCEPT, APPLICATION_JSON)
                                  .send(new StringMapUnmarshaller());
    }
}<|MERGE_RESOLUTION|>--- conflicted
+++ resolved
@@ -13,7 +13,7 @@
 import com.google.inject.Inject;
 
 import org.eclipse.che.api.promises.client.Promise;
-import org.eclipse.che.ide.api.workspace.Workspace;
+import org.eclipse.che.ide.api.app.AppContext;
 import org.eclipse.che.ide.dto.JsonSerializable;
 import org.eclipse.che.ide.json.JsonHelper;
 import org.eclipse.che.ide.rest.AsyncRequestFactory;
@@ -35,17 +35,9 @@
     private final AppContext          appContext;
 
     @Inject
-<<<<<<< HEAD
-    public SettingsServiceClientImpl(Workspace workspace,
-                                     AsyncRequestFactory asyncRequestFactory,
-                                     @Named("cheExtensionPath") String extPath) {
-        this.extPath = extPath;
-        this.workspaceId = workspace.getId();
-=======
     public SettingsServiceClientImpl(AppContext appContext,
                                      AsyncRequestFactory asyncRequestFactory) {
         this.appContext = appContext;
->>>>>>> eb55f0cd
         this.asyncRequestFactory = asyncRequestFactory;
     }
 
