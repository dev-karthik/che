/*******************************************************************************
 * Copyright (c) 2012-2016 Codenvy, S.A.
 * All rights reserved. This program and the accompanying materials
 * are made available under the terms of the Eclipse Public License v1.0
 * which accompanies this distribution, and is available at
 * http://www.eclipse.org/legal/epl-v10.html
 *
 * Contributors:
 *   Codenvy, S.A. - initial API and implementation
 *******************************************************************************/
package org.eclipse.che.ide.ext.java.client.documentation;

import com.google.common.base.Optional;
import com.google.inject.Inject;
import com.google.inject.Singleton;

import org.eclipse.che.ide.api.app.AppContext;
import org.eclipse.che.ide.api.editor.EditorAgent;
import org.eclipse.che.ide.api.editor.EditorPartPresenter;
import org.eclipse.che.ide.api.editor.position.PositionConverter;
import org.eclipse.che.ide.api.editor.texteditor.TextEditorPresenter;
import org.eclipse.che.ide.api.resources.Container;
import org.eclipse.che.ide.api.resources.Project;
import org.eclipse.che.ide.api.resources.Resource;
import org.eclipse.che.ide.ext.java.client.resource.SourceFolderMarker;
import org.eclipse.che.ide.ext.java.client.util.JavaUtil;
import org.eclipse.che.ide.util.loging.Log;

/**
 * @author Evgen Vidolob
 */
@Singleton
public class QuickDocPresenter implements QuickDocumentation, QuickDocView.ActionDelegate {


    private QuickDocView view;
    private AppContext   appContext;
    private EditorAgent editorAgent;

    @Inject
    public QuickDocPresenter(QuickDocView view,
                             AppContext appContext,
                             EditorAgent editorAgent) {
        this.view = view;
        this.appContext = appContext;
        this.editorAgent = editorAgent;
    }

    @Override
    public void showDocumentation() {
        EditorPartPresenter activeEditor = editorAgent.getActiveEditor();
        if (activeEditor == null) {
            return;
        }

        if (!(activeEditor instanceof TextEditorPresenter)) {
            Log.error(getClass(), "Quick Document support only TextEditorPresenter as editor");
            return;
        }

        TextEditorPresenter editor = ((TextEditorPresenter)activeEditor);
        int offset = editor.getCursorOffset();
        final PositionConverter.PixelCoordinates coordinates = editor.getPositionConverter().offsetToPixel(offset);
<<<<<<< HEAD

        final Resource resource = appContext.getResource();

        if (resource != null) {
            final Project project = resource.getRelatedProject();

            final Optional<Resource> srcFolder = resource.getParentWithMarker(SourceFolderMarker.ID);

            if (!srcFolder.isPresent()) {
                return;
            }

            final String fqn = JavaUtil.resolveFQN((Container)srcFolder.get(), resource);

            view.show(appContext.getDevMachine().getWsAgentBaseUrl() + "/jdt/" + appContext.getDevMachine().getId() + "/javadoc/find?fqn=" + fqn + "&projectpath=" +
                      project.getLocation() + "&offset=" + offset, coordinates.getX(), coordinates.getY());
        }


=======
        view.show(appContext.getDevMachine().getWsAgentBaseUrl() + "/jdt/javadoc/find?fqn=" +
                  JavaSourceFolderUtil.getFQNForFile(editor.getEditorInput().getFile()) + "&projectpath=" +
                  appContext.getCurrentProject().getProjectConfig().getPath() + "&offset=" + offset, coordinates.getX(),
                  coordinates.getY());
>>>>>>> 794877a8
    }

    @Override
    public void onCloseView() {
    }
}<|MERGE_RESOLUTION|>--- conflicted
+++ resolved
@@ -61,7 +61,6 @@
         TextEditorPresenter editor = ((TextEditorPresenter)activeEditor);
         int offset = editor.getCursorOffset();
         final PositionConverter.PixelCoordinates coordinates = editor.getPositionConverter().offsetToPixel(offset);
-<<<<<<< HEAD
 
         final Resource resource = appContext.getResource();
 
@@ -76,17 +75,11 @@
 
             final String fqn = JavaUtil.resolveFQN((Container)srcFolder.get(), resource);
 
-            view.show(appContext.getDevMachine().getWsAgentBaseUrl() + "/jdt/" + appContext.getDevMachine().getId() + "/javadoc/find?fqn=" + fqn + "&projectpath=" +
+            view.show(appContext.getDevMachine().getWsAgentBaseUrl() + "/jdt/javadoc/find?fqn=" + fqn + "&projectpath=" +
                       project.getLocation() + "&offset=" + offset, coordinates.getX(), coordinates.getY());
         }
 
 
-=======
-        view.show(appContext.getDevMachine().getWsAgentBaseUrl() + "/jdt/javadoc/find?fqn=" +
-                  JavaSourceFolderUtil.getFQNForFile(editor.getEditorInput().getFile()) + "&projectpath=" +
-                  appContext.getCurrentProject().getProjectConfig().getPath() + "&offset=" + offset, coordinates.getX(),
-                  coordinates.getY());
->>>>>>> 794877a8
     }
 
     @Override
