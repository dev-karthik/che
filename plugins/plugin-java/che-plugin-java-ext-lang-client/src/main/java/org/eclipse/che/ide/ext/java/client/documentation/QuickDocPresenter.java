/*******************************************************************************
 * Copyright (c) 2012-2016 Codenvy, S.A.
 * All rights reserved. This program and the accompanying materials
 * are made available under the terms of the Eclipse Public License v1.0
 * which accompanies this distribution, and is available at
 * http://www.eclipse.org/legal/epl-v10.html
 *
 * Contributors:
 *   Codenvy, S.A. - initial API and implementation
 *******************************************************************************/
package org.eclipse.che.ide.ext.java.client.documentation;

import com.google.common.base.Optional;
import com.google.inject.Inject;
import com.google.inject.Singleton;

import org.eclipse.che.ide.api.app.AppContext;
import org.eclipse.che.ide.api.editor.EditorAgent;
import org.eclipse.che.ide.api.editor.EditorPartPresenter;
import org.eclipse.che.ide.api.resources.Container;
import org.eclipse.che.ide.api.resources.Project;
import org.eclipse.che.ide.api.resources.Resource;
import org.eclipse.che.ide.api.workspace.Workspace;
import org.eclipse.che.ide.ext.java.client.resource.JavaSourceFolderMarker;
import org.eclipse.che.ide.ext.java.client.util.JavaUtil;
import org.eclipse.che.ide.jseditor.client.position.PositionConverter;
import org.eclipse.che.ide.jseditor.client.texteditor.EmbeddedTextEditorPresenter;
import org.eclipse.che.ide.util.loging.Log;

/**
 * @author Evgen Vidolob
 */
@Singleton
public class QuickDocPresenter implements QuickDocumentation, QuickDocView.ActionDelegate {

<<<<<<< HEAD
    private QuickDocView view;
    private AppContext   appContext;
    private String       caContext;
    private String       workspaceId;
    private EditorAgent  editorAgent;
=======

    private final QuickDocView       view;
    private final AppContext         appContext;
    private final EditorAgent        editorAgent;
>>>>>>> eb55f0cd

    @Inject
    public QuickDocPresenter(QuickDocView view,
                             AppContext appContext,
<<<<<<< HEAD
                             @Named("cheExtensionPath") String caContext,
                             EditorAgent editorAgent,
                             Workspace workspace) {
        this.view = view;
        this.appContext = appContext;
        this.caContext = caContext;
        this.workspaceId = workspace.getId();
=======
                             EditorAgent editorAgent) {
        this.view = view;
        this.appContext = appContext;
>>>>>>> eb55f0cd
        this.editorAgent = editorAgent;
    }

    @Override
    public void showDocumentation() {
        EditorPartPresenter activeEditor = editorAgent.getActiveEditor();
        if (activeEditor == null) {
            return;
        }

        if (!(activeEditor instanceof EmbeddedTextEditorPresenter)) {
            Log.error(getClass(), "Quick Document support only EmbeddedTextEditorPresenter as editor");
            return;
        }

        EmbeddedTextEditorPresenter editor = ((EmbeddedTextEditorPresenter)activeEditor);
        int offset = editor.getCursorOffset();
        final PositionConverter.PixelCoordinates coordinates = editor.getPositionConverter().offsetToPixel(offset);
<<<<<<< HEAD

        final Resource resource = appContext.getResource();

        if (resource != null) {
            final Project project = resource.getRelatedProject();

            final Optional<Resource> srcFolder = resource.getParentWithMarker(JavaSourceFolderMarker.ID);

            if (!srcFolder.isPresent()) {
                return;
            }

            final String fqn = JavaUtil.resolveFQN((Container)srcFolder.get(), resource);

            view.show(caContext + "/jdt/" + workspaceId + "/javadoc/find?fqn=" + fqn + "&projectpath=" +
                      project.getLocation() + "&offset=" + offset, coordinates.getX(), coordinates.getY());
        }


=======
        view.show(appContext.getDevMachine().getWsAgentBaseUrl() + "/jdt/" + appContext.getDevMachine().getWorkspace() + "/javadoc/find?fqn=" +
                  JavaSourceFolderUtil.getFQNForFile(editor.getEditorInput().getFile()) + "&projectpath=" +
                  appContext.getCurrentProject().getProjectConfig().getPath() + "&offset=" + offset, coordinates.getX(),
                  coordinates.getY());
>>>>>>> eb55f0cd
    }

    @Override
    public void onCloseView() {
    }
}<|MERGE_RESOLUTION|>--- conflicted
+++ resolved
@@ -20,7 +20,6 @@
 import org.eclipse.che.ide.api.resources.Container;
 import org.eclipse.che.ide.api.resources.Project;
 import org.eclipse.che.ide.api.resources.Resource;
-import org.eclipse.che.ide.api.workspace.Workspace;
 import org.eclipse.che.ide.ext.java.client.resource.JavaSourceFolderMarker;
 import org.eclipse.che.ide.ext.java.client.util.JavaUtil;
 import org.eclipse.che.ide.jseditor.client.position.PositionConverter;
@@ -33,35 +32,17 @@
 @Singleton
 public class QuickDocPresenter implements QuickDocumentation, QuickDocView.ActionDelegate {
 
-<<<<<<< HEAD
+
     private QuickDocView view;
     private AppContext   appContext;
-    private String       caContext;
-    private String       workspaceId;
-    private EditorAgent  editorAgent;
-=======
-
-    private final QuickDocView       view;
-    private final AppContext         appContext;
-    private final EditorAgent        editorAgent;
->>>>>>> eb55f0cd
+    private EditorAgent editorAgent;
 
     @Inject
     public QuickDocPresenter(QuickDocView view,
                              AppContext appContext,
-<<<<<<< HEAD
-                             @Named("cheExtensionPath") String caContext,
-                             EditorAgent editorAgent,
-                             Workspace workspace) {
-        this.view = view;
-        this.appContext = appContext;
-        this.caContext = caContext;
-        this.workspaceId = workspace.getId();
-=======
                              EditorAgent editorAgent) {
         this.view = view;
         this.appContext = appContext;
->>>>>>> eb55f0cd
         this.editorAgent = editorAgent;
     }
 
@@ -80,7 +61,6 @@
         EmbeddedTextEditorPresenter editor = ((EmbeddedTextEditorPresenter)activeEditor);
         int offset = editor.getCursorOffset();
         final PositionConverter.PixelCoordinates coordinates = editor.getPositionConverter().offsetToPixel(offset);
-<<<<<<< HEAD
 
         final Resource resource = appContext.getResource();
 
@@ -95,17 +75,11 @@
 
             final String fqn = JavaUtil.resolveFQN((Container)srcFolder.get(), resource);
 
-            view.show(caContext + "/jdt/" + workspaceId + "/javadoc/find?fqn=" + fqn + "&projectpath=" +
+            view.show(appContext.getDevMachine().getWsAgentBaseUrl() + "/jdt/" + appContext.getDevMachine().getId() + "/javadoc/find?fqn=" + fqn + "&projectpath=" +
                       project.getLocation() + "&offset=" + offset, coordinates.getX(), coordinates.getY());
         }
 
 
-=======
-        view.show(appContext.getDevMachine().getWsAgentBaseUrl() + "/jdt/" + appContext.getDevMachine().getWorkspace() + "/javadoc/find?fqn=" +
-                  JavaSourceFolderUtil.getFQNForFile(editor.getEditorInput().getFile()) + "&projectpath=" +
-                  appContext.getCurrentProject().getProjectConfig().getPath() + "&offset=" + offset, coordinates.getX(),
-                  coordinates.getY());
->>>>>>> eb55f0cd
     }
 
     @Override
