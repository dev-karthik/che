/*******************************************************************************
 * Copyright (c) 2012-2016 Codenvy, S.A.
 * All rights reserved. This program and the accompanying materials
 * are made available under the terms of the Eclipse Public License v1.0
 * which accompanies this distribution, and is available at
 * http://www.eclipse.org/legal/epl-v10.html
 *
 * Contributors:
 *   Codenvy, S.A. - initial API and implementation
 *******************************************************************************/
package org.eclipse.che.ide.ext.git.client.branch;

import org.eclipse.che.api.git.shared.Branch;
import org.eclipse.che.api.git.shared.CheckoutRequest;
import org.eclipse.che.api.promises.client.Operation;
import org.eclipse.che.api.workspace.shared.dto.ProjectConfigDto;
import org.eclipse.che.ide.api.notification.StatusNotification;
import org.eclipse.che.ide.api.parts.WorkspaceAgent;
import org.eclipse.che.ide.dto.DtoFactory;
import org.eclipse.che.ide.ext.git.client.BaseTest;
import org.eclipse.che.ide.resource.Path;
import org.eclipse.che.ide.ui.dialogs.ConfirmCallback;
import org.eclipse.che.ide.ui.dialogs.DialogFactory;
import org.eclipse.che.ide.ui.dialogs.InputCallback;
import org.eclipse.che.ide.ui.dialogs.confirm.ConfirmDialog;
import org.eclipse.che.ide.ui.dialogs.input.InputDialog;
import org.junit.Test;
import org.mockito.ArgumentCaptor;
import org.mockito.Captor;
import org.mockito.Mock;

import java.util.Collections;
import java.util.List;

import static org.eclipse.che.api.git.shared.BranchListRequest.LIST_ALL;
<<<<<<< HEAD
=======
import static org.eclipse.che.ide.api.notification.StatusNotification.DisplayMode.FLOAT_MODE;
>>>>>>> 8fbc4f16
import static org.eclipse.che.ide.ext.git.client.branch.BranchPresenter.BRANCH_CREATE_COMMAND_NAME;
import static org.eclipse.che.ide.ext.git.client.branch.BranchPresenter.BRANCH_DELETE_COMMAND_NAME;
import static org.eclipse.che.ide.ext.git.client.branch.BranchPresenter.BRANCH_LIST_COMMAND_NAME;
import static org.eclipse.che.ide.ext.git.client.branch.BranchPresenter.BRANCH_RENAME_COMMAND_NAME;
import static org.eclipse.che.ide.ext.git.client.patcher.WindowPatcher.RETURNED_MESSAGE;
import static org.mockito.Matchers.any;
import static org.mockito.Matchers.anyBoolean;
import static org.mockito.Matchers.anyInt;
import static org.mockito.Matchers.anyObject;
import static org.mockito.Matchers.anyString;
import static org.mockito.Matchers.eq;
import static org.mockito.Mockito.mock;
import static org.mockito.Mockito.never;
import static org.mockito.Mockito.reset;
import static org.mockito.Mockito.times;
import static org.mockito.Mockito.verify;
import static org.mockito.Mockito.verifyNoMoreInteractions;
import static org.mockito.Mockito.when;

/**
 * Testing {@link BranchPresenter} functionality.
 *
 * @author Andrey Plotnikov
 * @author Vlad Zhukovskyi
 */
public class BranchPresenterTest extends BaseTest {

    @Captor
    private ArgumentCaptor<InputCallback>                          inputCallbackCaptor;
    @Captor
    private ArgumentCaptor<ConfirmCallback>                        confirmCallbackCaptor;

    public static final String  BRANCH_NAME        = "branchName";
    public static final String  REMOTE_BRANCH_NAME = "origin/branchName";
    public static final boolean IS_REMOTE          = true;
    public static final boolean IS_ACTIVE          = true;
    @Mock
    private BranchView                view;
    @Mock
    private Branch                    selectedBranch;
    @Mock
    private WorkspaceAgent            workspaceAgent;
    @Mock
    private DialogFactory             dialogFactory;
    @Mock
    private DtoFactory                dtoFactory;
    @Mock
    private CheckoutRequest           checkoutRequest;

    private BranchPresenter presenter;

    @Override
    public void disarm() {
        super.disarm();

        presenter = new BranchPresenter(view,
                                        dtoFactory,
                                        service,
                                        constant,
                                        appContext,
                                        notificationManager,
                                        gitOutputConsoleFactory,
                                        consolesPanelPresenter,
                                        dialogFactory,
                                        workspace);

        when(selectedBranch.getDisplayName()).thenReturn(BRANCH_NAME);
        when(selectedBranch.getName()).thenReturn(BRANCH_NAME);
        when(selectedBranch.isRemote()).thenReturn(IS_REMOTE);
        when(selectedBranch.isActive()).thenReturn(IS_ACTIVE);

        when(service.branchList(anyObject(), anyObject(), anyString())).thenReturn(branchListPromise);
        when(branchListPromise.then(any(Operation.class))).thenReturn(branchListPromise);
        when(branchListPromise.catchError(any(Operation.class))).thenReturn(branchListPromise);
    }

    @Test
    public void testShowBranchesWhenGetBranchesRequestIsSuccessful() throws Exception {
        final List<Branch> branches = Collections.singletonList(selectedBranch);

        when(service.branchList(anyObject(), anyObject(), anyString())).thenReturn(branchListPromise);
        when(branchListPromise.then(any(Operation.class))).thenReturn(branchListPromise);
        when(branchListPromise.catchError(any(Operation.class))).thenReturn(branchListPromise);

        presenter.showBranches(project);

        verify(branchListPromise).then(branchListCaptor.capture());
        branchListCaptor.getValue().apply(branches);

        verify(view).showDialogIfClosed();
        verify(view).setBranches(eq(branches));
        verify(console, never()).printError(anyString());
        verify(notificationManager, never()).notify(anyString(), any(ProjectConfigDto.class));
        verify(constant, never()).branchesListFailed();
    }

    @Test
    public void testShowBranchesWhenGetBranchesRequestIsFailed() throws Exception {
        when(service.branchList(anyObject(), anyObject(), anyString())).thenReturn(branchListPromise);
        when(branchListPromise.then(any(Operation.class))).thenReturn(branchListPromise);
        when(branchListPromise.catchError(any(Operation.class))).thenReturn(branchListPromise);

        presenter.showBranches(project);

        verify(branchListPromise).catchError(promiseErrorCaptor.capture());
        promiseErrorCaptor.getValue().apply(promiseError);

        verify(view, never()).showDialogIfClosed();
        verify(gitOutputConsoleFactory).create(BRANCH_LIST_COMMAND_NAME);
        verify(console).printError(anyString());
        verify(consolesPanelPresenter).addCommandOutput(anyString(), eq(console));
<<<<<<< HEAD
=======
        verify(notificationManager).notify(anyString(), anyObject(), eq(FLOAT_MODE), eq(rootProjectConfig));
        verify(constant, times(2)).branchesListFailed();
>>>>>>> 8fbc4f16
    }

    @Test
    public void testOnCloseClicked() throws Exception {
        presenter.onCloseClicked();

        verify(view).close();
    }

    @Test
    public void testOnRenameClickedWhenLocalBranchSelected() throws Exception {
        reset(selectedBranch);

        when(service.branchRename(anyObject(), anyObject(), anyString(), anyString())).thenReturn(voidPromise);
        when(voidPromise.then(any(Operation.class))).thenReturn(voidPromise);
        when(voidPromise.catchError(any(Operation.class))).thenReturn(voidPromise);

        when(selectedBranch.getDisplayName()).thenReturn(BRANCH_NAME);
        when(selectedBranch.isRemote()).thenReturn(false);
        InputDialog inputDialog = mock(InputDialog.class);
        when(dialogFactory.createInputDialog(anyObject(), anyObject(), anyString(), anyInt(), anyInt(), anyObject(), anyObject()))
                .thenReturn(inputDialog);

        selectBranch();
        presenter.onRenameClicked();

        verify(dialogFactory).createInputDialog(eq(null), eq(null), eq("branchName"), eq(0), eq("branchName".length()), inputCallbackCaptor.capture(),
                                                eq(null));
        InputCallback inputCallback = inputCallbackCaptor.getValue();
        inputCallback.accepted(RETURNED_MESSAGE);

        verify(selectedBranch, times(2)).getDisplayName();
        verify(dialogFactory, never()).createConfirmDialog(anyString(), anyString(), anyObject(), anyObject());
        verify(console, never()).printError(anyString());
        verify(notificationManager, never()).notify(anyString());
        verify(constant, never()).branchRenameFailed();
    }

    @Test
    public void testOnRenameClickedWhenRemoteBranchSelectedAndUserConfirmRename() throws Exception {
        reset(selectedBranch);

        when(service.branchRename(anyObject(), anyObject(), anyString(), anyString())).thenReturn(voidPromise);
        when(voidPromise.then(any(Operation.class))).thenReturn(voidPromise);
        when(voidPromise.catchError(any(Operation.class))).thenReturn(voidPromise);

        when(selectedBranch.getDisplayName()).thenReturn(REMOTE_BRANCH_NAME);
        when(selectedBranch.isRemote()).thenReturn(true);
        InputDialog inputDialog = mock(InputDialog.class);
        when(dialogFactory.createInputDialog(anyString(), anyString(), anyString(), anyInt(), anyInt(), anyObject(), anyObject()))
                .thenReturn(inputDialog);
        ConfirmDialog confirmDialog = mock(ConfirmDialog.class);
        when(dialogFactory.createConfirmDialog(anyString(), anyString(), anyObject(), anyObject())).thenReturn(confirmDialog);

        selectBranch();
        presenter.onRenameClicked();

        verify(dialogFactory).createConfirmDialog(anyString(), anyString(), confirmCallbackCaptor.capture(), anyObject());
        ConfirmCallback confirmCallback = confirmCallbackCaptor.getValue();
        confirmCallback.accepted();

        verify(dialogFactory).createInputDialog(anyString(), anyString(), anyString(), anyInt(), anyInt(), inputCallbackCaptor.capture(),
                                                anyObject());
        InputCallback inputCallback = inputCallbackCaptor.getValue();
        inputCallback.accepted(RETURNED_MESSAGE);

        verify(voidPromise).then(voidPromiseCaptor.capture());
        voidPromiseCaptor.getValue().apply(null);

        verify(selectedBranch, times(2)).getDisplayName();
        verify(service, times(2)).branchList(anyObject(), anyObject(), eq(LIST_ALL));
        verify(console, never()).printError(anyString());
        verify(notificationManager, never()).notify(anyString());
        verify(constant, never()).branchRenameFailed();
    }

    /** Select mock branch for testing. */
    private void selectBranch() {
        presenter.showBranches(project);
        presenter.onBranchSelected(selectedBranch);
    }

    @Test
    public void testOnRenameClickedWhenBranchRenameRequestIsFailed() throws Exception {

        when(service.branchRename(anyObject(), anyObject(), anyString(), anyString())).thenReturn(voidPromise);
        when(voidPromise.then(any(Operation.class))).thenReturn(voidPromise);
        when(voidPromise.catchError(any(Operation.class))).thenReturn(voidPromise);

        when(selectedBranch.getDisplayName()).thenReturn(BRANCH_NAME);
        when(selectedBranch.isRemote()).thenReturn(false);
        InputDialog inputDialog = mock(InputDialog.class);
        when(dialogFactory.createInputDialog(anyString(), anyString(), anyString(), anyInt(), anyInt(), anyObject(), anyObject()))
                .thenReturn(inputDialog);

        selectBranch();
        presenter.onRenameClicked();

        verify(dialogFactory).createInputDialog(anyObject(), anyString(), anyString(), anyInt(), anyInt(), inputCallbackCaptor.capture(),
                                                anyObject());
        InputCallback inputCallback = inputCallbackCaptor.getValue();
        inputCallback.accepted(RETURNED_MESSAGE);

        verify(voidPromise).catchError(promiseErrorCaptor.capture());
        promiseErrorCaptor.getValue().apply(promiseError);

        verify(selectedBranch, times(2)).getDisplayName();
        verify(gitOutputConsoleFactory).create(BRANCH_RENAME_COMMAND_NAME);
        verify(console).printError(anyString());
        verify(consolesPanelPresenter).addCommandOutput(anyString(), eq(console));
<<<<<<< HEAD
=======
        verify(notificationManager).notify(anyString(), anyObject(), eq(FLOAT_MODE), eq(rootProjectConfig));
        verify(constant, times(2)).branchRenameFailed();
>>>>>>> 8fbc4f16
    }

    @Test
    public void testOnDeleteClickedWhenBranchDeleteRequestIsSuccessful() throws Exception {
        when(service.branchDelete(anyObject(), any(Path.class), anyString(), anyBoolean())).thenReturn(voidPromise);
        when(voidPromise.then(any(Operation.class))).thenReturn(voidPromise);
        when(voidPromise.catchError(any(Operation.class))).thenReturn(voidPromise);

        selectBranch();
        presenter.onDeleteClicked();

        verify(voidPromise).then(voidPromiseCaptor.capture());
        voidPromiseCaptor.getValue().apply(null);

        verify(selectedBranch).getName();
        verify(service, times(2)).branchList(anyObject(), anyObject(), eq(LIST_ALL));
        verify(constant, never()).branchDeleteFailed();
        verify(console, never()).printError(anyString());
        verify(notificationManager, never()).notify(anyString());
    }

    @Test
    public void testOnDeleteClickedWhenBranchDeleteRequestIsFailed() throws Exception {
        when(service.branchDelete(anyObject(), any(Path.class), anyString(), anyBoolean())).thenReturn(voidPromise);
        when(voidPromise.then(any(Operation.class))).thenReturn(voidPromise);
        when(voidPromise.catchError(any(Operation.class))).thenReturn(voidPromise);

        selectBranch();
        presenter.onDeleteClicked();

        verify(voidPromise).catchError(promiseErrorCaptor.capture());
        promiseErrorCaptor.getValue().apply(promiseError);

        verify(selectedBranch).getName();
        verify(gitOutputConsoleFactory).create(BRANCH_DELETE_COMMAND_NAME);
        verify(console).printError(anyString());
        verify(consolesPanelPresenter).addCommandOutput(anyString(), eq(console));
<<<<<<< HEAD
        verify(notificationManager).notify(anyString(), anyObject(), eq(true));
=======
        verify(notificationManager).notify(anyString(), anyObject(), eq(FLOAT_MODE), eq(rootProjectConfig));
>>>>>>> 8fbc4f16
    }

    @Test
    public void testOnCheckoutClickedWhenSelectedNotRemoteBranch() throws Exception {
        when(service.checkout(anyObject(), any(Path.class), any(CheckoutRequest.class))).thenReturn(voidPromise);
        when(voidPromise.then(any(Operation.class))).thenReturn(voidPromise);
        when(voidPromise.catchError(any(Operation.class))).thenReturn(voidPromise);

        when(selectedBranch.isRemote()).thenReturn(false);
        when(dtoFactory.createDto(CheckoutRequest.class)).thenReturn(checkoutRequest);

        selectBranch();
        presenter.onCheckoutClicked();

        verify(voidPromise).then(voidPromiseCaptor.capture());
        voidPromiseCaptor.getValue().apply(null);

        verify(checkoutRequest).setName(eq(BRANCH_NAME));
        verifyNoMoreInteractions(checkoutRequest);
    }

    @Test
    public void testOnCheckoutClickedWhenSelectedRemoteBranch() throws Exception {
        when(service.checkout(anyObject(), any(Path.class), any(CheckoutRequest.class))).thenReturn(voidPromise);
        when(voidPromise.then(any(Operation.class))).thenReturn(voidPromise);
        when(voidPromise.catchError(any(Operation.class))).thenReturn(voidPromise);

        when(dtoFactory.createDto(CheckoutRequest.class)).thenReturn(checkoutRequest);

        selectBranch();
        presenter.onCheckoutClicked();

        verify(voidPromise).then(voidPromiseCaptor.capture());
        voidPromiseCaptor.getValue().apply(null);

        verify(checkoutRequest).setTrackBranch(eq(BRANCH_NAME));
        verifyNoMoreInteractions(checkoutRequest);
    }

    @Test
    public void testOnCheckoutClickedWhenCheckoutRequestIsFailed() throws Exception {
        when(service.checkout(anyObject(), any(Path.class), any(CheckoutRequest.class))).thenReturn(voidPromise);
        when(voidPromise.then(any(Operation.class))).thenReturn(voidPromise);
        when(voidPromise.catchError(any(Operation.class))).thenReturn(voidPromise);

        when(dtoFactory.createDto(CheckoutRequest.class)).thenReturn(checkoutRequest);
        selectBranch();
        presenter.onCheckoutClicked();

        verify(voidPromise).catchError(promiseErrorCaptor.capture());
        promiseErrorCaptor.getValue().apply(promiseError);

        verify(checkoutRequest).setTrackBranch(eq(BRANCH_NAME));
        verifyNoMoreInteractions(checkoutRequest);

        verify(selectedBranch).getDisplayName();
        verify(selectedBranch).isRemote();
<<<<<<< HEAD
        verify(notificationManager).notify(anyString(), eq(StatusNotification.Status.FAIL), eq(true));
=======
        verify(notificationManager).notify(anyString(), eq(StatusNotification.Status.FAIL), eq(FLOAT_MODE), eq(rootProjectConfig));
>>>>>>> 8fbc4f16
    }

    @Test
    public void testOnCreateClickedWhenBranchCreateRequestIsSuccessful() throws Exception {
        when(service.branchCreate(anyObject(), any(Path.class), anyString(), anyString())).thenReturn(branchPromise);
        when(branchPromise.then(any(Operation.class))).thenReturn(branchPromise);
        when(branchPromise.catchError(any(Operation.class))).thenReturn(branchPromise);

        InputDialog inputDialog = mock(InputDialog.class);
        when(dialogFactory.createInputDialog(anyString(), anyString(), anyObject(), anyObject())).thenReturn(inputDialog);

        presenter.showBranches(project);
        presenter.onCreateClicked();

        verify(dialogFactory).createInputDialog(anyString(), anyString(), inputCallbackCaptor.capture(), anyObject());
        InputCallback inputCallback = inputCallbackCaptor.getValue();
        inputCallback.accepted(BRANCH_NAME);

        verify(branchPromise).then(branchCaptor.capture());
        branchCaptor.getValue().apply(selectedBranch);

        verify(constant).branchTypeNew();
        verify(service).branchCreate(anyObject(), any(Path.class), anyString(), anyString());
        verify(service, times(2)).branchList(anyObject(), anyObject(), eq(LIST_ALL));
    }

    @Test
    public void testOnCreateClickedWhenBranchCreateRequestIsFailed() throws Exception {
        when(service.branchCreate(anyObject(), any(Path.class), anyString(), anyString())).thenReturn(branchPromise);
        when(branchPromise.then(any(Operation.class))).thenReturn(branchPromise);
        when(branchPromise.catchError(any(Operation.class))).thenReturn(branchPromise);

        InputDialog inputDialog = mock(InputDialog.class);
        when(dialogFactory.createInputDialog(anyString(), anyString(), anyObject(), anyObject())).thenReturn(inputDialog);

        presenter.showBranches(project);
        presenter.onCreateClicked();

        verify(dialogFactory).createInputDialog(anyString(), anyString(), inputCallbackCaptor.capture(), anyObject());
        InputCallback inputCallback = inputCallbackCaptor.getValue();
        inputCallback.accepted(BRANCH_NAME);

        verify(branchPromise).catchError(promiseErrorCaptor.capture());
        promiseErrorCaptor.getValue().apply(promiseError);

        verify(gitOutputConsoleFactory).create(BRANCH_CREATE_COMMAND_NAME);
        verify(console).printError(anyString());
        verify(consolesPanelPresenter).addCommandOutput(anyString(), eq(console));
<<<<<<< HEAD
        verify(notificationManager).notify(anyString(), anyObject(), eq(true));
=======
        verify(notificationManager).notify(anyString(), anyObject(), eq(FLOAT_MODE), eq(rootProjectConfig));
>>>>>>> 8fbc4f16
    }

    @Test
    public void checkoutButtonShouldBeEnabled() throws Exception {
        when(selectedBranch.isActive()).thenReturn(false);

        presenter.onBranchSelected(selectedBranch);

        verify(view).setEnableCheckoutButton(eq(ENABLE_BUTTON));
    }

    @Test
    public void checkoutButtonShouldBeDisabled() throws Exception {
        when(selectedBranch.isActive()).thenReturn(true);

        presenter.onBranchSelected(selectedBranch);

        verify(view).setEnableCheckoutButton(eq(DISABLE_BUTTON));
    }

    @Test
    public void renameButtonShouldBeEnabledWhenLocalBranchSelected() throws Exception {
        when(selectedBranch.isRemote()).thenReturn(false);

        presenter.onBranchSelected(selectedBranch);

        verify(view).setEnableRenameButton(eq(ENABLE_BUTTON));
    }

    @Test
    public void renameButtonShouldBeEnabledWhenRemoteBranchSelected() throws Exception {
        when(selectedBranch.isRemote()).thenReturn(true);

        presenter.onBranchSelected(selectedBranch);

        verify(view).setEnableRenameButton(eq(ENABLE_BUTTON));
    }

    @Test
    public void deleteButtonShouldBeEnabled() throws Exception {
        when(selectedBranch.isActive()).thenReturn(false);

        presenter.onBranchSelected(selectedBranch);

        verify(view).setEnableDeleteButton(eq(ENABLE_BUTTON));
    }

    @Test
    public void deleteButtonShouldBeDisabled() throws Exception {
        when(selectedBranch.isActive()).thenReturn(true);

        presenter.onBranchSelected(selectedBranch);

        verify(view).setEnableDeleteButton(eq(DISABLE_BUTTON));
    }

    @Test
    public void checkoutDeleteRenameButtonsShouldBeDisabled() throws Exception {
        presenter.onBranchUnselected();

        verify(view).setEnableCheckoutButton(eq(DISABLE_BUTTON));
        verify(view).setEnableDeleteButton(eq(DISABLE_BUTTON));
        verify(view).setEnableRenameButton(eq(DISABLE_BUTTON));
    }
}<|MERGE_RESOLUTION|>--- conflicted
+++ resolved
@@ -32,11 +32,8 @@
 import java.util.Collections;
 import java.util.List;
 
+import static org.eclipse.che.ide.api.notification.StatusNotification.DisplayMode.FLOAT_MODE;
 import static org.eclipse.che.api.git.shared.BranchListRequest.LIST_ALL;
-<<<<<<< HEAD
-=======
-import static org.eclipse.che.ide.api.notification.StatusNotification.DisplayMode.FLOAT_MODE;
->>>>>>> 8fbc4f16
 import static org.eclipse.che.ide.ext.git.client.branch.BranchPresenter.BRANCH_CREATE_COMMAND_NAME;
 import static org.eclipse.che.ide.ext.git.client.branch.BranchPresenter.BRANCH_DELETE_COMMAND_NAME;
 import static org.eclipse.che.ide.ext.git.client.branch.BranchPresenter.BRANCH_LIST_COMMAND_NAME;
@@ -148,11 +145,6 @@
         verify(gitOutputConsoleFactory).create(BRANCH_LIST_COMMAND_NAME);
         verify(console).printError(anyString());
         verify(consolesPanelPresenter).addCommandOutput(anyString(), eq(console));
-<<<<<<< HEAD
-=======
-        verify(notificationManager).notify(anyString(), anyObject(), eq(FLOAT_MODE), eq(rootProjectConfig));
-        verify(constant, times(2)).branchesListFailed();
->>>>>>> 8fbc4f16
     }
 
     @Test
@@ -263,11 +255,6 @@
         verify(gitOutputConsoleFactory).create(BRANCH_RENAME_COMMAND_NAME);
         verify(console).printError(anyString());
         verify(consolesPanelPresenter).addCommandOutput(anyString(), eq(console));
-<<<<<<< HEAD
-=======
-        verify(notificationManager).notify(anyString(), anyObject(), eq(FLOAT_MODE), eq(rootProjectConfig));
-        verify(constant, times(2)).branchRenameFailed();
->>>>>>> 8fbc4f16
     }
 
     @Test
@@ -305,11 +292,7 @@
         verify(gitOutputConsoleFactory).create(BRANCH_DELETE_COMMAND_NAME);
         verify(console).printError(anyString());
         verify(consolesPanelPresenter).addCommandOutput(anyString(), eq(console));
-<<<<<<< HEAD
-        verify(notificationManager).notify(anyString(), anyObject(), eq(true));
-=======
-        verify(notificationManager).notify(anyString(), anyObject(), eq(FLOAT_MODE), eq(rootProjectConfig));
->>>>>>> 8fbc4f16
+        verify(notificationManager).notify(anyString(), anyObject(), eq(FLOAT_MODE));
     }
 
     @Test
@@ -367,11 +350,7 @@
 
         verify(selectedBranch).getDisplayName();
         verify(selectedBranch).isRemote();
-<<<<<<< HEAD
-        verify(notificationManager).notify(anyString(), eq(StatusNotification.Status.FAIL), eq(true));
-=======
-        verify(notificationManager).notify(anyString(), eq(StatusNotification.Status.FAIL), eq(FLOAT_MODE), eq(rootProjectConfig));
->>>>>>> 8fbc4f16
+        verify(notificationManager).notify(anyString(), eq(StatusNotification.Status.FAIL), eq(FLOAT_MODE));
     }
 
     @Test
@@ -420,11 +399,7 @@
         verify(gitOutputConsoleFactory).create(BRANCH_CREATE_COMMAND_NAME);
         verify(console).printError(anyString());
         verify(consolesPanelPresenter).addCommandOutput(anyString(), eq(console));
-<<<<<<< HEAD
-        verify(notificationManager).notify(anyString(), anyObject(), eq(true));
-=======
-        verify(notificationManager).notify(anyString(), anyObject(), eq(FLOAT_MODE), eq(rootProjectConfig));
->>>>>>> 8fbc4f16
+        verify(notificationManager).notify(anyString(), anyObject(), eq(FLOAT_MODE));
     }
 
     @Test
