--- conflicted
+++ resolved
@@ -190,13 +190,8 @@
         verify(gitOutputConsoleFactory).create(REMOTE_REPO_COMMAND_NAME);
         verify(console).printError(anyString());
         verify(consolesPanelPresenter).addCommandOutput(anyString(), eq(console));
-<<<<<<< HEAD
 //        verify(notificationManager, never()).notify(anyString(), eq(rootProjectConfig));
 //        verify(notificationManager).notify(anyString(), eq(StatusNotification.Status.FAIL), eq(true), eq(rootProjectConfig));
-=======
-        verify(notificationManager, never()).notify(anyString(), eq(rootProjectConfig));
-        verify(notificationManager).notify(anyString(), eq(StatusNotification.Status.FAIL), eq(FLOAT_MODE), eq(rootProjectConfig));
->>>>>>> 8fbc4f16
         verify(constant).remoteAddFailed();
     }
 
@@ -252,13 +247,8 @@
         verify(gitOutputConsoleFactory).create(REMOTE_REPO_COMMAND_NAME);
         verify(console).printError(anyString());
         verify(consolesPanelPresenter).addCommandOutput(anyString(), eq(console));
-<<<<<<< HEAD
 //        verify(notificationManager, never()).notify(anyString(), eq(rootProjectConfig));
 //        verify(notificationManager).notify(anyString(), eq(StatusNotification.Status.FAIL), eq(true), eq(rootProjectConfig));
-=======
-        verify(notificationManager, never()).notify(anyString(), eq(rootProjectConfig));
-        verify(notificationManager).notify(anyString(), eq(StatusNotification.Status.FAIL), eq(FLOAT_MODE), eq(rootProjectConfig));
->>>>>>> 8fbc4f16
     }
 
     @Test
