--- conflicted
+++ resolved
@@ -89,9 +89,8 @@
 
     @Override
     public void onCheckoutClicked(final String reference) {
-<<<<<<< HEAD
 
-        service.checkout(workspace.getId(), project.getLocation(), dtoFactory.createDto(CheckoutRequest.class).withName(reference))
+        service.checkout(appContext.getDevMachine(), project.getLocation(), dtoFactory.createDto(CheckoutRequest.class).withName(reference))
                .then(new Operation<Void>() {
                    @Override
                    public void apply(Void arg) throws OperationException {
@@ -116,62 +115,6 @@
                        view.close();
                    }
                });
-=======
-        view.close();
-        final ProjectConfigDto project = appContext.getCurrentProject().getRootProject();
-        service.checkout(appContext.getDevMachine(),
-                         project,
-                         dtoFactory.createDto(CheckoutRequest.class)
-                                   .withName(reference)
-                                   .withCreateNew(false),
-                         new AsyncRequestCallback<String>() {
-                             @Override
-                             protected void onSuccess(String result) {
-                                 //In this case we can have unconfigured state of the project,
-                                 //so we must repeat the logic which is performed when we open a project
-                                 Unmarshallable<ProjectConfigDto> unmarshaller =
-                                         dtoUnmarshallerFactory.newUnmarshaller(ProjectConfigDto.class);
-                                 projectService.getProject(appContext.getDevMachine(), project.getPath(),
-                                                           new AsyncRequestCallback<ProjectConfigDto>(unmarshaller) {
-                                                               @Override
-                                                               protected void onSuccess(final ProjectConfigDto result) {
-                                                                   if (!result.getProblems().isEmpty()) {
-                                                                       eventBus.fireEvent(new OpenProjectEvent(result));
-                                                                   } else {
-                                                                       projectExplorer.reloadChildren();
-
-                                                                       updateOpenedFiles();
-                                                                   }
-                                                               }
-
-                                                               @Override
-                                                               protected void onFailure(Throwable exception) {
-                                                                   Log.error(getClass(), "Can't get project by path");
-                                                               }
-                                                           });
-                             }
-
-                             @Override
-                             protected void onFailure(Throwable exception) {
-                                 final String errorMessage = (exception.getMessage() != null)
-                                                             ? exception.getMessage()
-                                                             : constant.checkoutFailed();
-                                 GitOutputConsole console = gitOutputConsoleFactory.create(CHECKOUT_COMMAND_NAME);
-                                 console.printError(errorMessage);
-                                 consolesPanelPresenter.addCommandOutput(appContext.getDevMachine().getId(), console);
-                                 notificationManager.notify(constant.checkoutFailed(), FAIL, true, project);
-                             }
-                         }
-                        );
-    }
-
-    private void updateOpenedFiles() {
-        for (EditorPartPresenter editorPartPresenter : editorAgent.getOpenedEditors()) {
-            VirtualFile file = editorPartPresenter.getEditorInput().getFile();
-
-            eventBus.fireEvent(new FileContentUpdateEvent(file.getPath()));
-        }
->>>>>>> eb55f0cd
     }
 
     @Override
