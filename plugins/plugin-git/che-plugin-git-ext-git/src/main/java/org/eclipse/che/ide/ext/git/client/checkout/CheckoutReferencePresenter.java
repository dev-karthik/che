/*******************************************************************************
 * Copyright (c) 2012-2016 Codenvy, S.A.
 * All rights reserved. This program and the accompanying materials
 * are made available under the terms of the Eclipse Public License v1.0
 * which accompanies this distribution, and is available at
 * http://www.eclipse.org/legal/epl-v10.html
 *
 * Contributors:
 *   Codenvy, S.A. - initial API and implementation
 *******************************************************************************/
package org.eclipse.che.ide.ext.git.client.checkout;

import com.google.inject.Inject;
import com.google.inject.Singleton;

import org.eclipse.che.api.git.gwt.client.GitServiceClient;
import org.eclipse.che.api.git.shared.CheckoutRequest;
import org.eclipse.che.api.promises.client.Operation;
import org.eclipse.che.api.promises.client.OperationException;
import org.eclipse.che.api.promises.client.PromiseError;
import org.eclipse.che.ide.api.app.AppContext;
import org.eclipse.che.ide.api.notification.NotificationManager;
import org.eclipse.che.ide.api.resources.Project;
import org.eclipse.che.ide.api.resources.Resource;
import org.eclipse.che.ide.api.workspace.Workspace;
import org.eclipse.che.ide.dto.DtoFactory;
import org.eclipse.che.ide.ext.git.client.GitLocalizationConstant;
import org.eclipse.che.ide.ext.git.client.outputconsole.GitOutputConsole;
import org.eclipse.che.ide.ext.git.client.outputconsole.GitOutputConsoleFactory;
import org.eclipse.che.ide.extension.machine.client.processes.ConsolesPanelPresenter;

import static org.eclipse.che.ide.api.notification.StatusNotification.DisplayMode.FLOAT_MODE;
import static org.eclipse.che.ide.api.notification.StatusNotification.Status.FAIL;

/**
 * Presenter for checkout reference(branch, tag) name or commit hash.
 *
 * @author Roman Nikitenko
 * @author Vlad Zhukovskyi
 */
@Singleton
public class CheckoutReferencePresenter implements CheckoutReferenceView.ActionDelegate {
    public static final String CHECKOUT_COMMAND_NAME = "Git checkout";

    private final NotificationManager     notificationManager;
    private final GitServiceClient        service;
    private final AppContext              appContext;
    private final GitLocalizationConstant constant;
    private final CheckoutReferenceView   view;
    private final Workspace               workspace;
    private final DtoFactory              dtoFactory;
    private final GitOutputConsoleFactory gitOutputConsoleFactory;
    private final ConsolesPanelPresenter  consolesPanelPresenter;

    private Project project;

    @Inject
    public CheckoutReferencePresenter(CheckoutReferenceView view,
                                      GitServiceClient service,
                                      AppContext appContext,
                                      GitLocalizationConstant constant,
                                      NotificationManager notificationManager,
                                      GitOutputConsoleFactory gitOutputConsoleFactory,
                                      ConsolesPanelPresenter consolesPanelPresenter,
                                      Workspace workspace,
                                      DtoFactory dtoFactory) {
        this.view = view;
        this.workspace = workspace;
        this.dtoFactory = dtoFactory;
        this.view.setDelegate(this);
        this.service = service;
        this.appContext = appContext;
        this.constant = constant;
        this.notificationManager = notificationManager;
        this.gitOutputConsoleFactory = gitOutputConsoleFactory;
        this.consolesPanelPresenter = consolesPanelPresenter;
    }

    /** Show dialog. */
    public void showDialog(Project project) {
        this.project = project;
        view.setCheckoutButEnableState(false);
        view.showDialog();
    }

    @Override
    public void onCancelClicked() {
        view.close();
    }

    @Override
    public void onCheckoutClicked(final String reference) {

<<<<<<< HEAD
        service.checkout(appContext.getDevMachine(), project.getLocation(), dtoFactory.createDto(CheckoutRequest.class).withName(reference))
               .then(new Operation<Void>() {
                   @Override
                   public void apply(Void arg) throws OperationException {
                       project.synchronize().then(new Operation<Resource[]>() {
                           @Override
                           public void apply(Resource[] arg) throws OperationException {
                               view.close();
                           }
                       });
                   }
               })
               .catchError(new Operation<PromiseError>() {
                   @Override
                   public void apply(PromiseError error) throws OperationException {
                       final String errorMessage = (error.getMessage() != null)
                                                   ? error.getMessage()
                                                   : constant.checkoutFailed();
                       GitOutputConsole console = gitOutputConsoleFactory.create(CHECKOUT_COMMAND_NAME);
                       console.printError(errorMessage);
                       consolesPanelPresenter.addCommandOutput(appContext.getDevMachine().getId(), console);
                       notificationManager.notify(constant.checkoutFailed(), FAIL, true);
                       view.close();
                   }
               });
=======
                             @Override
                             protected void onFailure(Throwable exception) {
                                 final String errorMessage = (exception.getMessage() != null)
                                                             ? exception.getMessage()
                                                             : constant.checkoutFailed();
                                 GitOutputConsole console = gitOutputConsoleFactory.create(CHECKOUT_COMMAND_NAME);
                                 console.printError(errorMessage);
                                 consolesPanelPresenter.addCommandOutput(appContext.getDevMachine().getId(), console);
                                 notificationManager.notify(constant.checkoutFailed(), FAIL, FLOAT_MODE, project);
                             }
                         }
                        );
    }

    private void updateOpenedFiles() {
        for (EditorPartPresenter editorPartPresenter : editorAgent.getOpenedEditors()) {
            VirtualFile file = editorPartPresenter.getEditorInput().getFile();

            eventBus.fireEvent(new FileContentUpdateEvent(file.getPath()));
        }
>>>>>>> 8fbc4f16
    }

    @Override
    public void referenceValueChanged(String reference) {
        view.setCheckoutButEnableState(isInputCorrect(reference));
    }

    @Override
    public void onEnterClicked() {
        String reference = view.getReference();
        if (isInputCorrect(reference)) {
            onCheckoutClicked(reference);
        }
    }

    private boolean isInputCorrect(String reference) {
        return reference != null && !reference.isEmpty();
    }
}<|MERGE_RESOLUTION|>--- conflicted
+++ resolved
@@ -91,7 +91,6 @@
     @Override
     public void onCheckoutClicked(final String reference) {
 
-<<<<<<< HEAD
         service.checkout(appContext.getDevMachine(), project.getLocation(), dtoFactory.createDto(CheckoutRequest.class).withName(reference))
                .then(new Operation<Void>() {
                    @Override
@@ -113,32 +112,10 @@
                        GitOutputConsole console = gitOutputConsoleFactory.create(CHECKOUT_COMMAND_NAME);
                        console.printError(errorMessage);
                        consolesPanelPresenter.addCommandOutput(appContext.getDevMachine().getId(), console);
-                       notificationManager.notify(constant.checkoutFailed(), FAIL, true);
+                       notificationManager.notify(constant.checkoutFailed(), FAIL, FLOAT_MODE);
                        view.close();
                    }
                });
-=======
-                             @Override
-                             protected void onFailure(Throwable exception) {
-                                 final String errorMessage = (exception.getMessage() != null)
-                                                             ? exception.getMessage()
-                                                             : constant.checkoutFailed();
-                                 GitOutputConsole console = gitOutputConsoleFactory.create(CHECKOUT_COMMAND_NAME);
-                                 console.printError(errorMessage);
-                                 consolesPanelPresenter.addCommandOutput(appContext.getDevMachine().getId(), console);
-                                 notificationManager.notify(constant.checkoutFailed(), FAIL, FLOAT_MODE, project);
-                             }
-                         }
-                        );
-    }
-
-    private void updateOpenedFiles() {
-        for (EditorPartPresenter editorPartPresenter : editorAgent.getOpenedEditors()) {
-            VirtualFile file = editorPartPresenter.getEditorInput().getFile();
-
-            eventBus.fireEvent(new FileContentUpdateEvent(file.getPath()));
-        }
->>>>>>> 8fbc4f16
     }
 
     @Override
