--- conflicted
+++ resolved
@@ -97,26 +97,6 @@
     private void handleError(@NotNull Throwable e, GitOutputConsole console) {
         String errorMessage = (e.getMessage() != null && !e.getMessage().isEmpty()) ? e.getMessage() : constant.initFailed();
         console.printError(errorMessage);
-<<<<<<< HEAD
-        notificationManager.notify(constant.initFailed(), FAIL, true);
-=======
-        notificationManager.notify(constant.initFailed(), FAIL, FLOAT_MODE, appContext.getCurrentProject().getRootProject());
-    }
-
-    private void getRootProject(final ProjectConfigDto projectConfig) {
-        projectService.getProject(appContext.getDevMachine(),
-                                  projectConfig.getPath(),
-                                  new AsyncRequestCallback<ProjectConfigDto>(dtoUnmarshaller.newUnmarshaller(ProjectConfigDto.class)) {
-                                      @Override
-                                      protected void onSuccess(ProjectConfigDto result) {
-                                          eventBus.fireEvent(new ProjectUpdatedEvent(projectConfig.getPath(), result));
-                                      }
-
-                                      @Override
-                                      protected void onFailure(Throwable exception) {
-
-                                      }
-                                  });
->>>>>>> 8fbc4f16
+        notificationManager.notify(constant.initFailed(), FAIL, FLOAT_MODE);
     }
 }