/*******************************************************************************
 * Copyright (c) 2012-2016 Codenvy, S.A.
 * All rights reserved. This program and the accompanying materials
 * are made available under the terms of the Eclipse Public License v1.0
 * which accompanies this distribution, and is available at
 * http://www.eclipse.org/legal/epl-v10.html
 *
 * Contributors:
 *   Codenvy, S.A. - initial API and implementation
 *******************************************************************************/
package org.eclipse.che.ide.ext.git.client.fetch;

import com.google.inject.Inject;
import com.google.inject.Singleton;

import org.eclipse.che.api.core.rest.shared.dto.ServiceError;
import org.eclipse.che.api.git.gwt.client.GitServiceClient;
import org.eclipse.che.api.git.shared.Branch;
import org.eclipse.che.api.git.shared.Remote;
import org.eclipse.che.api.promises.client.Operation;
import org.eclipse.che.api.promises.client.OperationException;
import org.eclipse.che.api.promises.client.PromiseError;
import org.eclipse.che.ide.api.app.AppContext;
import org.eclipse.che.ide.api.notification.NotificationManager;
import org.eclipse.che.ide.api.notification.StatusNotification;
import org.eclipse.che.ide.api.resources.Project;
import org.eclipse.che.ide.api.workspace.Workspace;
import org.eclipse.che.ide.dto.DtoFactory;
import org.eclipse.che.ide.ext.git.client.BranchSearcher;
import org.eclipse.che.ide.ext.git.client.GitLocalizationConstant;
import org.eclipse.che.ide.ext.git.client.outputconsole.GitOutputConsole;
import org.eclipse.che.ide.ext.git.client.outputconsole.GitOutputConsoleFactory;
import org.eclipse.che.ide.extension.machine.client.processes.ConsolesPanelPresenter;

import javax.validation.constraints.NotNull;
import java.util.List;

import static java.util.Collections.emptyList;
import static java.util.Collections.singletonList;
import static org.eclipse.che.api.git.shared.BranchListRequest.LIST_LOCAL;
import static org.eclipse.che.api.git.shared.BranchListRequest.LIST_REMOTE;
import static org.eclipse.che.ide.api.notification.StatusNotification.Status.FAIL;
import static org.eclipse.che.ide.api.notification.StatusNotification.Status.PROGRESS;
import static org.eclipse.che.ide.api.notification.StatusNotification.Status.SUCCESS;

/**
 * Presenter for fetching changes from remote repository.
 *
 * @author Ann Zhuleva
 * @author Vlad Zhukovskyi
 */
@Singleton
public class FetchPresenter implements FetchView.ActionDelegate {
    public static final String FETCH_COMMAND_NAME = "Git fetch";

    private final DtoFactory              dtoFactory;
    private final NotificationManager     notificationManager;
    private final BranchSearcher          branchSearcher;
    private final GitOutputConsoleFactory gitOutputConsoleFactory;
    private final ConsolesPanelPresenter  consolesPanelPresenter;
    private final Workspace workspace;
    private final FetchView               view;
    private final GitServiceClient        service;
    private final AppContext              appContext;
    private final GitLocalizationConstant constant;

    private Project project;

    @Inject
    public FetchPresenter(DtoFactory dtoFactory,
                          FetchView view,
                          GitServiceClient service,
                          AppContext appContext,
                          GitLocalizationConstant constant,
                          NotificationManager notificationManager,
                          BranchSearcher branchSearcher,
                          GitOutputConsoleFactory gitOutputConsoleFactory,
                          ConsolesPanelPresenter consolesPanelPresenter,
                          Workspace workspace) {
        this.dtoFactory = dtoFactory;
        this.view = view;
        this.branchSearcher = branchSearcher;
        this.gitOutputConsoleFactory = gitOutputConsoleFactory;
        this.consolesPanelPresenter = consolesPanelPresenter;
        this.workspace = workspace;
        this.view.setDelegate(this);
        this.service = service;
        this.appContext = appContext;
        this.constant = constant;
        this.notificationManager = notificationManager;
    }

    /** Show dialog. */
    public void showDialog(Project project) {
        this.project = project;
        view.setRemoveDeleteRefs(false);
        view.setFetchAllBranches(true);
        updateRemotes();
    }

    /**
     * Update the list of remote repositories for local one. If remote repositories are found, then update the list of branches (remote and
     * local).
     */
    private void updateRemotes() {
<<<<<<< HEAD
        service.remoteList(workspace.getId(), project.getLocation(), null, true).then(new Operation<List<Remote>>() {
            @Override
            public void apply(List<Remote> remotes) throws OperationException {
                view.setRepositories(remotes);
                updateBranches(LIST_REMOTE);
                view.setEnableFetchButton(!remotes.isEmpty());
                view.showDialog();
            }
        }).catchError(new Operation<PromiseError>() {
            @Override
            public void apply(PromiseError error) throws OperationException {
                GitOutputConsole console = gitOutputConsoleFactory.create(FETCH_COMMAND_NAME);
                console.printError(constant.remoteListFailed());
                consolesPanelPresenter.addCommandOutput(appContext.getDevMachineId(), console);
                notificationManager.notify(constant.remoteListFailed(), FAIL, true);
                view.setEnableFetchButton(false);
            }
        });
=======
        service.remoteList(appContext.getDevMachine(), project.getRootProject(), null, true,
                           new AsyncRequestCallback<List<Remote>>(dtoUnmarshallerFactory.newListUnmarshaller(Remote.class)) {
                               @Override
                               protected void onSuccess(List<Remote> result) {
                                   view.setRepositories(result);
                                   updateBranches(LIST_REMOTE);
                                   view.setEnableFetchButton(!result.isEmpty());
                                   view.showDialog();
                               }

                               @Override
                               protected void onFailure(Throwable exception) {
                                   GitOutputConsole console = gitOutputConsoleFactory.create(FETCH_COMMAND_NAME);
                                   console.printError(constant.remoteListFailed());
                                   consolesPanelPresenter.addCommandOutput(appContext.getDevMachine().getId(), console);
                                   notificationManager.notify(constant.remoteListFailed(), FAIL, true, project.getRootProject());
                                   view.setEnableFetchButton(false);
                               }
                           });
>>>>>>> eb55f0cd
    }

    /**
     * Update the list of branches.
     *
     * @param remoteMode
     *         is a remote mode
     */
    private void updateBranches(@NotNull final String remoteMode) {
<<<<<<< HEAD
        service.branchList(workspace.getId(), project.getLocation(), remoteMode).then(new Operation<List<Branch>>() {
            @Override
            public void apply(List<Branch> branches) throws OperationException {
                if (LIST_REMOTE.equals(remoteMode)) {
                    view.setRemoteBranches(branchSearcher.getRemoteBranchesToDisplay(view.getRepositoryName(), branches));
                    updateBranches(LIST_LOCAL);
                } else {
                    view.setLocalBranches(branchSearcher.getLocalBranchesToDisplay(branches));
                    for (Branch branch : branches) {
                        if (branch.isActive()) {
                            view.selectRemoteBranch(branch.getDisplayName());
                            break;
                        }
                    }
                }
            }
        }).catchError(new Operation<PromiseError>() {
            @Override
            public void apply(PromiseError error) throws OperationException {
                final String errorMessage = error.getMessage() != null ? error.getMessage() : constant.branchesListFailed();
                GitOutputConsole console = gitOutputConsoleFactory.create(FETCH_COMMAND_NAME);
                console.printError(errorMessage);
                consolesPanelPresenter.addCommandOutput(appContext.getDevMachineId(), console);
                notificationManager.notify(constant.branchesListFailed(), FAIL, true);
                view.setEnableFetchButton(false);
            }
        });
=======
        service.branchList(appContext.getDevMachine(), project.getRootProject(), remoteMode,
                           new AsyncRequestCallback<List<Branch>>(dtoUnmarshallerFactory.newListUnmarshaller(Branch.class)) {
                               @Override
                               protected void onSuccess(List<Branch> result) {
                                   if (LIST_REMOTE.equals(remoteMode)) {
                                       view.setRemoteBranches(branchSearcher.getRemoteBranchesToDisplay(view.getRepositoryName(), result));
                                       updateBranches(LIST_LOCAL);
                                   } else {
                                       view.setLocalBranches(branchSearcher.getLocalBranchesToDisplay(result));
                                       for (Branch branch : result) {
                                           if (branch.isActive()) {
                                               view.selectRemoteBranch(branch.getDisplayName());
                                               break;
                                           }
                                       }
                                   }
                               }

                               @Override
                               protected void onFailure(Throwable exception) {
                                   String errorMessage =
                                           exception.getMessage() != null ? exception.getMessage() : constant.branchesListFailed();
                                   GitOutputConsole console = gitOutputConsoleFactory.create(FETCH_COMMAND_NAME);
                                   console.printError(errorMessage);
                                   consolesPanelPresenter.addCommandOutput(appContext.getDevMachine().getId(), console);
                                   notificationManager.notify(constant.branchesListFailed(), FAIL, true, project.getRootProject());
                                   view.setEnableFetchButton(false);
                               }
                           });
>>>>>>> eb55f0cd
    }

    /** {@inheritDoc} */
    @Override
    public void onFetchClicked() {
        final String remoteUrl = view.getRepositoryUrl();

        final StatusNotification notification = notificationManager.notify(constant.fetchProcess(), PROGRESS, true);
        final GitOutputConsole console = gitOutputConsoleFactory.create(FETCH_COMMAND_NAME);
<<<<<<< HEAD

        service.fetch(workspace.getId(), project.getLocation(), view.getRepositoryName(), getRefs(), view.isRemoveDeletedRefs())
                .then(new Operation<Void>() {
                    @Override
                    public void apply(Void ignored) throws OperationException {
                        console.print(constant.fetchSuccess(remoteUrl));
                        consolesPanelPresenter.addCommandOutput(appContext.getDevMachineId(), console);
                        notification.setStatus(SUCCESS);
                        notification.setTitle(constant.fetchSuccess(remoteUrl));
                    }
                })
                .catchError(new Operation<PromiseError>() {
                    @Override
                    public void apply(PromiseError error) throws OperationException {
                        handleError(error.getCause(), remoteUrl, notification, console);
                        consolesPanelPresenter.addCommandOutput(appContext.getDevMachineId(), console);
                    }
                });
=======
        try {
            service.fetch(appContext.getDevMachine(), project.getRootProject(), remoteName, getRefs(), removeDeletedRefs,
                          new RequestCallback<String>() {
                              @Override
                              protected void onSuccess(String result) {
                                  console.print(constant.fetchSuccess(remoteUrl));
                                  consolesPanelPresenter.addCommandOutput(appContext.getDevMachine().getId(), console);
                                  notification.setStatus(SUCCESS);
                                  notification.setTitle(constant.fetchSuccess(remoteUrl));
                              }

                              @Override
                              protected void onFailure(Throwable exception) {
                                  handleError(exception, remoteUrl, notification, console);
                                  consolesPanelPresenter.addCommandOutput(appContext.getDevMachine().getId(), console);
                              }
                          }
                         );
        } catch (WebSocketException e) {
            handleError(e, remoteUrl, notification, console);
            consolesPanelPresenter.addCommandOutput(appContext.getDevMachine().getId(), console);
        }
>>>>>>> eb55f0cd
        view.close();
    }

    /** @return list of refs to fetch */
    @NotNull
    private List<String> getRefs() {
        if (view.isFetchAllBranches()) {
            return emptyList();
        }

        String localBranch = view.getLocalBranch();
        String remoteBranch = view.getRemoteBranch();
        String remoteName = view.getRepositoryName();
        String refs = localBranch.isEmpty() ? remoteBranch
                                            : "refs/heads/" + localBranch + ":" + "refs/remotes/" + remoteName + "/" + remoteBranch;
        return singletonList(refs);
    }

    /**
     * Handler some action whether some exception happened.
     *
     * @param throwable
     *         exception what happened
     */
    private void handleError(@NotNull Throwable throwable, @NotNull String remoteUrl, StatusNotification notification,
                             GitOutputConsole console) {
        String errorMessage = throwable.getMessage();
        notification.setStatus(FAIL);
        if (errorMessage == null) {
            console.printError(constant.fetchFail(remoteUrl));
            notification.setTitle(constant.fetchFail(remoteUrl));
            return;
        }

        try {
            errorMessage = dtoFactory.createDtoFromJson(errorMessage, ServiceError.class).getMessage();
            if (errorMessage.equals("Unable get private ssh key")) {
                console.printError(constant.messagesUnableGetSshKey());
                notification.setTitle(constant.messagesUnableGetSshKey());
                return;
            }
            console.printError(errorMessage);
            notification.setTitle(errorMessage);
        } catch (Exception e) {
            console.printError(errorMessage);
            notification.setTitle(errorMessage);
        }
    }

    /** {@inheritDoc} */
    @Override
    public void onCancelClicked() {
        view.close();
    }

    /** {@inheritDoc} */
    @Override
    public void onValueChanged() {
        boolean isFetchAll = view.isFetchAllBranches();
        view.setEnableLocalBranchField(!isFetchAll);
        view.setEnableRemoteBranchField(!isFetchAll);
    }

    /** {@inheritDoc} */
    @Override
    public void onRemoteBranchChanged() {
        view.selectLocalBranch(view.getRemoteBranch());
    }

    /** {@inheritDoc} */
    @Override
    public void onRemoteRepositoryChanged() {
        updateBranches(LIST_REMOTE);
    }
}<|MERGE_RESOLUTION|>--- conflicted
+++ resolved
@@ -103,8 +103,7 @@
      * local).
      */
     private void updateRemotes() {
-<<<<<<< HEAD
-        service.remoteList(workspace.getId(), project.getLocation(), null, true).then(new Operation<List<Remote>>() {
+        service.remoteList(appContext.getDevMachine(), project.getLocation(), null, true).then(new Operation<List<Remote>>() {
             @Override
             public void apply(List<Remote> remotes) throws OperationException {
                 view.setRepositories(remotes);
@@ -122,27 +121,6 @@
                 view.setEnableFetchButton(false);
             }
         });
-=======
-        service.remoteList(appContext.getDevMachine(), project.getRootProject(), null, true,
-                           new AsyncRequestCallback<List<Remote>>(dtoUnmarshallerFactory.newListUnmarshaller(Remote.class)) {
-                               @Override
-                               protected void onSuccess(List<Remote> result) {
-                                   view.setRepositories(result);
-                                   updateBranches(LIST_REMOTE);
-                                   view.setEnableFetchButton(!result.isEmpty());
-                                   view.showDialog();
-                               }
-
-                               @Override
-                               protected void onFailure(Throwable exception) {
-                                   GitOutputConsole console = gitOutputConsoleFactory.create(FETCH_COMMAND_NAME);
-                                   console.printError(constant.remoteListFailed());
-                                   consolesPanelPresenter.addCommandOutput(appContext.getDevMachine().getId(), console);
-                                   notificationManager.notify(constant.remoteListFailed(), FAIL, true, project.getRootProject());
-                                   view.setEnableFetchButton(false);
-                               }
-                           });
->>>>>>> eb55f0cd
     }
 
     /**
@@ -152,8 +130,7 @@
      *         is a remote mode
      */
     private void updateBranches(@NotNull final String remoteMode) {
-<<<<<<< HEAD
-        service.branchList(workspace.getId(), project.getLocation(), remoteMode).then(new Operation<List<Branch>>() {
+        service.branchList(appContext.getDevMachine(), project.getLocation(), remoteMode).then(new Operation<List<Branch>>() {
             @Override
             public void apply(List<Branch> branches) throws OperationException {
                 if (LIST_REMOTE.equals(remoteMode)) {
@@ -180,37 +157,6 @@
                 view.setEnableFetchButton(false);
             }
         });
-=======
-        service.branchList(appContext.getDevMachine(), project.getRootProject(), remoteMode,
-                           new AsyncRequestCallback<List<Branch>>(dtoUnmarshallerFactory.newListUnmarshaller(Branch.class)) {
-                               @Override
-                               protected void onSuccess(List<Branch> result) {
-                                   if (LIST_REMOTE.equals(remoteMode)) {
-                                       view.setRemoteBranches(branchSearcher.getRemoteBranchesToDisplay(view.getRepositoryName(), result));
-                                       updateBranches(LIST_LOCAL);
-                                   } else {
-                                       view.setLocalBranches(branchSearcher.getLocalBranchesToDisplay(result));
-                                       for (Branch branch : result) {
-                                           if (branch.isActive()) {
-                                               view.selectRemoteBranch(branch.getDisplayName());
-                                               break;
-                                           }
-                                       }
-                                   }
-                               }
-
-                               @Override
-                               protected void onFailure(Throwable exception) {
-                                   String errorMessage =
-                                           exception.getMessage() != null ? exception.getMessage() : constant.branchesListFailed();
-                                   GitOutputConsole console = gitOutputConsoleFactory.create(FETCH_COMMAND_NAME);
-                                   console.printError(errorMessage);
-                                   consolesPanelPresenter.addCommandOutput(appContext.getDevMachine().getId(), console);
-                                   notificationManager.notify(constant.branchesListFailed(), FAIL, true, project.getRootProject());
-                                   view.setEnableFetchButton(false);
-                               }
-                           });
->>>>>>> eb55f0cd
     }
 
     /** {@inheritDoc} */
@@ -220,9 +166,8 @@
 
         final StatusNotification notification = notificationManager.notify(constant.fetchProcess(), PROGRESS, true);
         final GitOutputConsole console = gitOutputConsoleFactory.create(FETCH_COMMAND_NAME);
-<<<<<<< HEAD
-
-        service.fetch(workspace.getId(), project.getLocation(), view.getRepositoryName(), getRefs(), view.isRemoveDeletedRefs())
+
+        service.fetch(appContext.getDevMachine(), project.getLocation(), view.getRepositoryName(), getRefs(), view.isRemoveDeletedRefs())
                 .then(new Operation<Void>() {
                     @Override
                     public void apply(Void ignored) throws OperationException {
@@ -239,30 +184,6 @@
                         consolesPanelPresenter.addCommandOutput(appContext.getDevMachineId(), console);
                     }
                 });
-=======
-        try {
-            service.fetch(appContext.getDevMachine(), project.getRootProject(), remoteName, getRefs(), removeDeletedRefs,
-                          new RequestCallback<String>() {
-                              @Override
-                              protected void onSuccess(String result) {
-                                  console.print(constant.fetchSuccess(remoteUrl));
-                                  consolesPanelPresenter.addCommandOutput(appContext.getDevMachine().getId(), console);
-                                  notification.setStatus(SUCCESS);
-                                  notification.setTitle(constant.fetchSuccess(remoteUrl));
-                              }
-
-                              @Override
-                              protected void onFailure(Throwable exception) {
-                                  handleError(exception, remoteUrl, notification, console);
-                                  consolesPanelPresenter.addCommandOutput(appContext.getDevMachine().getId(), console);
-                              }
-                          }
-                         );
-        } catch (WebSocketException e) {
-            handleError(e, remoteUrl, notification, console);
-            consolesPanelPresenter.addCommandOutput(appContext.getDevMachine().getId(), console);
-        }
->>>>>>> eb55f0cd
         view.close();
     }
 
