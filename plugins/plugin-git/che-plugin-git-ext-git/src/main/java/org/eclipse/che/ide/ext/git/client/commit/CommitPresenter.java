--- conflicted
+++ resolved
@@ -38,12 +38,9 @@
 import javax.validation.constraints.NotNull;
 import java.util.List;
 
-<<<<<<< HEAD
 import static com.google.common.base.Preconditions.checkState;
-=======
 import static org.eclipse.che.ide.api.notification.StatusNotification.DisplayMode.FLOAT_MODE;
 import static org.eclipse.che.ide.api.notification.StatusNotification.DisplayMode.NOT_EMERGE_MODE;
->>>>>>> 8fbc4f16
 import static org.eclipse.che.ide.api.notification.StatusNotification.Status.FAIL;
 import static org.eclipse.che.ide.util.Arrays.isNullOrEmpty;
 import static org.eclipse.che.ide.util.ExceptionUtils.getErrorCode;
@@ -214,11 +211,7 @@
         GitOutputConsole console = gitOutputConsoleFactory.create(COMMIT_COMMAND_NAME);
         console.printError(errorMessage);
         consolesPanelPresenter.addCommandOutput(appContext.getDevMachine().getId(), console);
-<<<<<<< HEAD
-        notificationManager.notify(constant.commitFailed(), errorMessage, FAIL, true);
-=======
-        notificationManager.notify(constant.commitFailed(), errorMessage, FAIL, FLOAT_MODE, appContext.getCurrentProject().getRootProject());
->>>>>>> 8fbc4f16
+        notificationManager.notify(constant.commitFailed(), errorMessage, FAIL, FLOAT_MODE);
     }
 
     /** {@inheritDoc} */
@@ -237,7 +230,6 @@
     /** {@inheritDoc} */
     @Override
     public void setAmendCommitMessage() {
-<<<<<<< HEAD
         service.log(appContext.getDevMachine(), project.getLocation(), null, false)
                .then(new Operation<LogResponse>() {
                    @Override
@@ -263,42 +255,9 @@
                                                              null).show();
                        } else {
                            CommitPresenter.this.view.setMessage("");
-                           notificationManager.notify(constant.logFailed(), FAIL, false);
+                           notificationManager.notify(constant.logFailed(), FAIL, NOT_EMERGE_MODE);
                        }
                    }
                });
-=======
-        final ProjectConfigDto project = appContext.getCurrentProject().getRootProject();
-        final Unmarshallable<LogResponse> unmarshall = dtoUnmarshallerFactory.newUnmarshaller(LogResponse.class);
-        this.service.log(appContext.getDevMachine(), project, null, false,
-                         new AsyncRequestCallback<LogResponse>(unmarshall) {
-                             @Override
-                             protected void onSuccess(final LogResponse result) {
-                                 final List<Revision> commits = result.getCommits();
-                                 String message = "";
-                                 if (commits != null && (!commits.isEmpty())) {
-                                     final Revision tip = commits.get(0);
-                                     if (tip != null) {
-                                         message = tip.getMessage();
-                                     }
-                                 }
-                                 CommitPresenter.this.view.setMessage(message);
-                                 CommitPresenter.this.view.setEnableCommitButton(!message.isEmpty());
-                             }
-
-                             @Override
-                             protected void onFailure(final Throwable exception) {
-                                 if (getErrorCode(exception) == ErrorCodes.INIT_COMMIT_WAS_NOT_PERFORMED) {
-                                     dialogFactory.createMessageDialog(constant.commitTitle(),
-                                                                       constant.initCommitWasNotPerformed(),
-                                                                       null).show();
-                                 } else {
-                                     Log.warn(CommitPresenter.class, "Git log failed", exception);
-                                     CommitPresenter.this.view.setMessage("");
-                                     notificationManager.notify(constant.logFailed(), FAIL, NOT_EMERGE_MODE, project);
-                                 }
-                             }
-                         });
->>>>>>> 8fbc4f16
     }
 }