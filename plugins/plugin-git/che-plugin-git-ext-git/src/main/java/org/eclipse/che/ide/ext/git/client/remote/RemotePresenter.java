--- conflicted
+++ resolved
@@ -55,13 +55,8 @@
     private final AddRemoteRepositoryPresenter addRemoteRepositoryPresenter;
     private final NotificationManager          notificationManager;
 
-<<<<<<< HEAD
     private Remote  selectedRemote;
     private Project project;
-=======
-    private Remote           selectedRemote;
-    private ProjectConfigDto project;
->>>>>>> eb55f0cd
 
     @Inject
     public RemotePresenter(RemoteView view,
@@ -98,8 +93,7 @@
      * then get the list of branches (remote and local).
      */
     private void getRemotes() {
-<<<<<<< HEAD
-        service.remoteList(workspace.getId(), project.getLocation(), null, true).then(new Operation<List<Remote>>() {
+        service.remoteList(appContext.getDevMachine(), project.getLocation(), null, true).then(new Operation<List<Remote>>() {
             @Override
             public void apply(List<Remote> remotes) throws OperationException {
                 view.setEnableDeleteButton(selectedRemote != null);
@@ -115,26 +109,6 @@
                 handleError(errorMessage);
             }
         });
-=======
-        service.remoteList(appContext.getDevMachine(), project, null, true,
-                           new AsyncRequestCallback<List<Remote>>(dtoUnmarshallerFactory.newListUnmarshaller(Remote.class)) {
-                               @Override
-                               protected void onSuccess(List<Remote> result) {
-                                   view.setEnableDeleteButton(selectedRemote != null);
-                                   view.setRemotes(result);
-                                   if (!view.isShown()) {
-                                       view.showDialog();
-                                   }
-                               }
-
-                               @Override
-                               protected void onFailure(Throwable exception) {
-                                   String errorMessage =
-                                           exception.getMessage() != null ? exception.getMessage() : constant.remoteListFailed();
-                                   handleError(errorMessage);
-                               }
-                           });
->>>>>>> eb55f0cd
     }
 
     /**
@@ -163,13 +137,8 @@
                 String errorMessage = caught.getMessage() != null ? caught.getMessage() : constant.remoteAddFailed();
                 GitOutputConsole console = gitOutputConsoleFactory.create(REMOTE_REPO_COMMAND_NAME);
                 console.printError(errorMessage);
-<<<<<<< HEAD
-                consolesPanelPresenter.addCommandOutput(appContext.getDevMachineId(), console);
+                consolesPanelPresenter.addCommandOutput(appContext.getDevMachine().getId(), console);
                 notificationManager.notify(constant.remoteAddFailed(), FAIL, true);
-=======
-                consolesPanelPresenter.addCommandOutput(appContext.getDevMachine().getId(), console);
-                notificationManager.notify(constant.remoteAddFailed(), FAIL, true, project);
->>>>>>> eb55f0cd
             }
         });
     }
@@ -184,12 +153,7 @@
             return;
         }
 
-<<<<<<< HEAD
-        service.remoteDelete(workspace.getId(), project.getLocation(), selectedRemote.getName()).then(new Operation<Void>() {
-=======
-        final String name = selectedRemote.getName();
-        service.remoteDelete(appContext.getDevMachine(), project, name, new AsyncRequestCallback<String>() {
->>>>>>> eb55f0cd
+        service.remoteDelete(appContext.getDevMachine(), project.getLocation(), selectedRemote.getName()).then(new Operation<Void>() {
             @Override
             public void apply(Void ignored) throws OperationException {
                 getRemotes();
@@ -202,13 +166,8 @@
                 String errorMessage = error.getMessage() != null ? error.getMessage() : constant.remoteDeleteFailed();
                 GitOutputConsole console = gitOutputConsoleFactory.create(REMOTE_REPO_COMMAND_NAME);
                 console.printError(errorMessage);
-<<<<<<< HEAD
-                consolesPanelPresenter.addCommandOutput(appContext.getDevMachineId(), console);
+                consolesPanelPresenter.addCommandOutput(appContext.getDevMachine().getId(), console);
                 notificationManager.notify(constant.remoteDeleteFailed(), FAIL, true);
-=======
-                consolesPanelPresenter.addCommandOutput(appContext.getDevMachine().getId(), console);
-                notificationManager.notify(constant.remoteDeleteFailed(), FAIL, true, project);
->>>>>>> eb55f0cd
             }
         });
     }
@@ -225,27 +184,7 @@
     private void handleError(@NotNull String errorMessage) {
         GitOutputConsole console = gitOutputConsoleFactory.create(REMOTE_REPO_COMMAND_NAME);
         console.printError(errorMessage);
-<<<<<<< HEAD
-        consolesPanelPresenter.addCommandOutput(appContext.getDevMachineId(), console);
+        consolesPanelPresenter.addCommandOutput(appContext.getDevMachine().getId(), console);
         notificationManager.notify(errorMessage);
-=======
-        consolesPanelPresenter.addCommandOutput(appContext.getDevMachine().getId(), console);
-        notificationManager.notify(errorMessage, project);
-    }
-
-    private void refreshProject() {
-        projectService.getProject(appContext.getDevMachine(), project.getName(), new AsyncRequestCallback<ProjectConfigDto>(
-                dtoUnmarshallerFactory.newUnmarshaller(ProjectConfigDto.class)) {
-            @Override
-            protected void onSuccess(ProjectConfigDto result) {
-                eventBus.fireEvent(new ProjectUpdatedEvent(project.getPath(), result));
-            }
-
-            @Override
-            protected void onFailure(Throwable exception) {
-                notificationManager.notify(exception.getLocalizedMessage(), FAIL, true, project);
-            }
-        });
->>>>>>> eb55f0cd
     }
 }