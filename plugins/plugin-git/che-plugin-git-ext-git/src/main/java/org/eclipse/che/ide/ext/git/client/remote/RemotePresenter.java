/*******************************************************************************
 * Copyright (c) 2012-2016 Codenvy, S.A.
 * All rights reserved. This program and the accompanying materials
 * are made available under the terms of the Eclipse Public License v1.0
 * which accompanies this distribution, and is available at
 * http://www.eclipse.org/legal/epl-v10.html
 *
 * Contributors:
 *   Codenvy, S.A. - initial API and implementation
 *******************************************************************************/
package org.eclipse.che.ide.ext.git.client.remote;

import com.google.gwt.user.client.rpc.AsyncCallback;
import com.google.inject.Inject;
import com.google.inject.Singleton;

import org.eclipse.che.api.git.gwt.client.GitServiceClient;
import org.eclipse.che.api.git.shared.Remote;
import org.eclipse.che.api.promises.client.Operation;
import org.eclipse.che.api.promises.client.OperationException;
import org.eclipse.che.api.promises.client.PromiseError;
import org.eclipse.che.ide.api.app.AppContext;
import org.eclipse.che.ide.api.notification.NotificationManager;
import org.eclipse.che.ide.api.resources.Project;
import org.eclipse.che.ide.api.workspace.Workspace;
import org.eclipse.che.ide.ext.git.client.GitLocalizationConstant;
import org.eclipse.che.ide.ext.git.client.outputconsole.GitOutputConsole;
import org.eclipse.che.ide.ext.git.client.outputconsole.GitOutputConsoleFactory;
import org.eclipse.che.ide.ext.git.client.remote.add.AddRemoteRepositoryPresenter;
import org.eclipse.che.ide.extension.machine.client.processes.ConsolesPanelPresenter;

import javax.validation.constraints.NotNull;
import java.util.List;

import static org.eclipse.che.ide.api.notification.StatusNotification.DisplayMode.FLOAT_MODE;
import static org.eclipse.che.ide.api.notification.StatusNotification.Status.FAIL;

/**
 * Presenter for working with remote repository list (view, add and delete).
 *
 * @author Ann Zhuleva
 * @author Vlad Zhukovskyi
 */
@Singleton
public class RemotePresenter implements RemoteView.ActionDelegate {
    public static final String REMOTE_REPO_COMMAND_NAME = "Git list of remotes";

    private final GitOutputConsoleFactory gitOutputConsoleFactory;
    private final ConsolesPanelPresenter  consolesPanelPresenter;
    private final Workspace               workspace;

    private final RemoteView                   view;
    private final GitServiceClient             service;
    private final AppContext                   appContext;
    private final GitLocalizationConstant      constant;
    private final AddRemoteRepositoryPresenter addRemoteRepositoryPresenter;
    private final NotificationManager          notificationManager;

    private Remote  selectedRemote;
    private Project project;

    @Inject
    public RemotePresenter(RemoteView view,
                           GitServiceClient service,
                           AppContext appContext,
                           GitLocalizationConstant constant,
                           AddRemoteRepositoryPresenter addRemoteRepositoryPresenter,
                           NotificationManager notificationManager,
                           GitOutputConsoleFactory gitOutputConsoleFactory,
                           ConsolesPanelPresenter consolesPanelPresenter,
                           Workspace workspace) {
        this.view = view;
        this.gitOutputConsoleFactory = gitOutputConsoleFactory;
        this.consolesPanelPresenter = consolesPanelPresenter;
        this.workspace = workspace;
        this.view.setDelegate(this);
        this.service = service;
        this.appContext = appContext;
        this.constant = constant;
        this.addRemoteRepositoryPresenter = addRemoteRepositoryPresenter;
        this.notificationManager = notificationManager;
    }

    /**
     * Show dialog.
     */
    public void showDialog(Project project) {
        this.project = project;
        getRemotes();
    }

    /**
     * Get the list of remote repositories for local one. If remote repositories are found,
     * then get the list of branches (remote and local).
     */
    private void getRemotes() {
        service.remoteList(appContext.getDevMachine(), project.getLocation(), null, true).then(new Operation<List<Remote>>() {
            @Override
            public void apply(List<Remote> remotes) throws OperationException {
                view.setEnableDeleteButton(selectedRemote != null);
                view.setRemotes(remotes);
                if (!view.isShown()) {
                    view.showDialog();
                }
            }
        }).catchError(new Operation<PromiseError>() {
            @Override
            public void apply(PromiseError error) throws OperationException {
                String errorMessage = error.getMessage() != null ? error.getMessage() : constant.remoteListFailed();
                handleError(errorMessage);
            }
        });
    }

    /**
     * {@inheritDoc}
     */
    @Override
    public void onCloseClicked() {
        view.close();
    }

    /**
     * {@inheritDoc}
     */
    @Override
    public void onAddClicked() {
        addRemoteRepositoryPresenter.showDialog(new AsyncCallback<Void>() {
            @Override
            public void onSuccess(Void result) {
                getRemotes();

                project.synchronize();
            }

            @Override
            public void onFailure(Throwable caught) {
                String errorMessage = caught.getMessage() != null ? caught.getMessage() : constant.remoteAddFailed();
                GitOutputConsole console = gitOutputConsoleFactory.create(REMOTE_REPO_COMMAND_NAME);
                console.printError(errorMessage);
                consolesPanelPresenter.addCommandOutput(appContext.getDevMachine().getId(), console);
<<<<<<< HEAD
                notificationManager.notify(constant.remoteAddFailed(), FAIL, true);
=======
                notificationManager.notify(constant.remoteAddFailed(), FAIL, FLOAT_MODE, project);
>>>>>>> 8fbc4f16
            }
        });
    }

    /**
     * {@inheritDoc}
     */
    @Override
    public void onDeleteClicked() {
        if (selectedRemote == null) {
            handleError(constant.selectRemoteRepositoryFail());
            return;
        }

        service.remoteDelete(appContext.getDevMachine(), project.getLocation(), selectedRemote.getName()).then(new Operation<Void>() {
            @Override
            public void apply(Void ignored) throws OperationException {
                getRemotes();

                project.synchronize();
            }
        }).catchError(new Operation<PromiseError>() {
            @Override
            public void apply(PromiseError error) throws OperationException {
                String errorMessage = error.getMessage() != null ? error.getMessage() : constant.remoteDeleteFailed();
                GitOutputConsole console = gitOutputConsoleFactory.create(REMOTE_REPO_COMMAND_NAME);
                console.printError(errorMessage);
                consolesPanelPresenter.addCommandOutput(appContext.getDevMachine().getId(), console);
<<<<<<< HEAD
                notificationManager.notify(constant.remoteDeleteFailed(), FAIL, true);
=======
                notificationManager.notify(constant.remoteDeleteFailed(), FAIL, FLOAT_MODE, project);
>>>>>>> 8fbc4f16
            }
        });
    }

    /**
     * {@inheritDoc}
     */
    @Override
    public void onRemoteSelected(@NotNull Remote remote) {
        selectedRemote = remote;
        view.setEnableDeleteButton(selectedRemote != null);
    }

    private void handleError(@NotNull String errorMessage) {
        GitOutputConsole console = gitOutputConsoleFactory.create(REMOTE_REPO_COMMAND_NAME);
        console.printError(errorMessage);
        consolesPanelPresenter.addCommandOutput(appContext.getDevMachine().getId(), console);
<<<<<<< HEAD
        notificationManager.notify(errorMessage);
=======
        notificationManager.notify(errorMessage, project);
    }

    private void refreshProject() {
        projectService.getProject(appContext.getDevMachine(), project.getName(), new AsyncRequestCallback<ProjectConfigDto>(
                dtoUnmarshallerFactory.newUnmarshaller(ProjectConfigDto.class)) {
            @Override
            protected void onSuccess(ProjectConfigDto result) {
                eventBus.fireEvent(new ProjectUpdatedEvent(project.getPath(), result));
            }

            @Override
            protected void onFailure(Throwable exception) {
                notificationManager.notify(exception.getLocalizedMessage(), FAIL, FLOAT_MODE, project);
            }
        });
>>>>>>> 8fbc4f16
    }
}<|MERGE_RESOLUTION|>--- conflicted
+++ resolved
@@ -139,11 +139,7 @@
                 GitOutputConsole console = gitOutputConsoleFactory.create(REMOTE_REPO_COMMAND_NAME);
                 console.printError(errorMessage);
                 consolesPanelPresenter.addCommandOutput(appContext.getDevMachine().getId(), console);
-<<<<<<< HEAD
-                notificationManager.notify(constant.remoteAddFailed(), FAIL, true);
-=======
-                notificationManager.notify(constant.remoteAddFailed(), FAIL, FLOAT_MODE, project);
->>>>>>> 8fbc4f16
+                notificationManager.notify(constant.remoteAddFailed(), FAIL, FLOAT_MODE);
             }
         });
     }
@@ -172,11 +168,7 @@
                 GitOutputConsole console = gitOutputConsoleFactory.create(REMOTE_REPO_COMMAND_NAME);
                 console.printError(errorMessage);
                 consolesPanelPresenter.addCommandOutput(appContext.getDevMachine().getId(), console);
-<<<<<<< HEAD
-                notificationManager.notify(constant.remoteDeleteFailed(), FAIL, true);
-=======
-                notificationManager.notify(constant.remoteDeleteFailed(), FAIL, FLOAT_MODE, project);
->>>>>>> 8fbc4f16
+                notificationManager.notify(constant.remoteDeleteFailed(), FAIL, FLOAT_MODE);
             }
         });
     }
@@ -194,25 +186,6 @@
         GitOutputConsole console = gitOutputConsoleFactory.create(REMOTE_REPO_COMMAND_NAME);
         console.printError(errorMessage);
         consolesPanelPresenter.addCommandOutput(appContext.getDevMachine().getId(), console);
-<<<<<<< HEAD
         notificationManager.notify(errorMessage);
-=======
-        notificationManager.notify(errorMessage, project);
-    }
-
-    private void refreshProject() {
-        projectService.getProject(appContext.getDevMachine(), project.getName(), new AsyncRequestCallback<ProjectConfigDto>(
-                dtoUnmarshallerFactory.newUnmarshaller(ProjectConfigDto.class)) {
-            @Override
-            protected void onSuccess(ProjectConfigDto result) {
-                eventBus.fireEvent(new ProjectUpdatedEvent(project.getPath(), result));
-            }
-
-            @Override
-            protected void onFailure(Throwable exception) {
-                notificationManager.notify(exception.getLocalizedMessage(), FAIL, FLOAT_MODE, project);
-            }
-        });
->>>>>>> 8fbc4f16
     }
 }