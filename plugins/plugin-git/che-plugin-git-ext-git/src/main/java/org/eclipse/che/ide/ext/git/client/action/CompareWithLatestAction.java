/*******************************************************************************
 * Copyright (c) 2012-2016 Codenvy, S.A.
 * All rights reserved. This program and the accompanying materials
 * are made available under the terms of the Eclipse Public License v1.0
 * which accompanies this distribution, and is available at
 * http://www.eclipse.org/legal/epl-v10.html
 *
 * Contributors:
 *   Codenvy, S.A. - initial API and implementation
 *******************************************************************************/
package org.eclipse.che.ide.ext.git.client.action;

import com.google.common.base.Optional;
import com.google.inject.Inject;
import com.google.inject.Singleton;

import org.eclipse.che.api.git.gwt.client.GitServiceClient;
import org.eclipse.che.api.promises.client.Operation;
import org.eclipse.che.api.promises.client.OperationException;
import org.eclipse.che.api.promises.client.PromiseError;
import org.eclipse.che.ide.api.action.ActionEvent;
import org.eclipse.che.ide.api.app.AppContext;
import org.eclipse.che.ide.api.notification.NotificationManager;
import org.eclipse.che.ide.api.resources.File;
import org.eclipse.che.ide.api.resources.Project;
import org.eclipse.che.ide.api.workspace.Workspace;
import org.eclipse.che.ide.ext.git.client.GitLocalizationConstant;
import org.eclipse.che.ide.ext.git.client.compare.ComparePresenter;
import org.eclipse.che.ide.ext.git.client.compare.FileStatus.Status;
import org.eclipse.che.ide.ext.git.client.compare.changedList.ChangedListPresenter;
import org.eclipse.che.ide.ui.dialogs.DialogFactory;

import java.util.Collections;
import java.util.HashMap;
import java.util.Map;

import static com.google.common.base.Preconditions.checkState;
import static org.eclipse.che.api.git.shared.DiffRequest.DiffType.NAME_STATUS;
import static org.eclipse.che.ide.api.notification.StatusNotification.DisplayMode.NOT_EMERGE_MODE;
import static org.eclipse.che.ide.api.notification.StatusNotification.Status.FAIL;
import static org.eclipse.che.ide.ext.git.client.compare.FileStatus.defineStatus;

/**
 * Action for comparing with latest repository version
 *
 * @author Igor Vinokur
 * @author Vlad Zhukovskyi
 */
@Singleton
public class CompareWithLatestAction extends GitAction {
    private final ComparePresenter        comparePresenter;
    private final ChangedListPresenter    changedListPresenter;
    private final DialogFactory           dialogFactory;
    private final NotificationManager     notificationManager;
    private final GitServiceClient        service;
    private final GitLocalizationConstant locale;
    private final Workspace               workspace;

    private final static String REVISION = "HEAD";

    @Inject
    public CompareWithLatestAction(ComparePresenter presenter,
                                   ChangedListPresenter changedListPresenter,
                                   AppContext appContext,
                                   DialogFactory dialogFactory,
                                   NotificationManager notificationManager,
                                   GitServiceClient service,
                                   GitLocalizationConstant constant,
                                   Workspace workspace) {
        super(constant.compareWithLatestTitle(), constant.compareWithLatestTitle(), null, appContext);
        this.comparePresenter = presenter;
        this.changedListPresenter = changedListPresenter;
        this.dialogFactory = dialogFactory;
        this.notificationManager = notificationManager;
        this.service = service;
        this.locale = constant;
        this.workspace = workspace;
    }

    /** {@inheritDoc} */
    @Override
    public void actionPerformed(ActionEvent e) {

        final Project project = appContext.getRootProject();

        checkState(project != null, "Null project occurred");

<<<<<<< HEAD
        service.diff(appContext.getDevMachine(), project.getLocation(), Collections.<String>emptyList(), NAME_STATUS, false, 0, REVISION, false)
               .then(new Operation<String>() {
                   @Override
                   public void apply(String diff) throws OperationException {
                       if (diff.isEmpty()) {
                           dialogFactory.createMessageDialog(locale.compareMessageIdenticalContentTitle(),
                                                             locale.compareMessageIdenticalContentText(), null).show();
                       } else {
                           final String[] changedFiles = diff.split("\n");
                           if (changedFiles.length == 1) {
                               project.getFile(changedFiles[0].substring(2)).then(new Operation<Optional<File>>() {
                                   @Override
                                   public void apply(Optional<File> file) throws OperationException {
                                       if (file.isPresent()) {
                                           comparePresenter.show(file.get(), defineStatus(changedFiles[0].substring(0, 1)), REVISION);
                                       }
                                   }
                               });
                           } else {
                               Map<String, Status> items = new HashMap<>();
                               for (String item : changedFiles) {
                                   items.put(item.substring(2, item.length()), defineStatus(item.substring(0, 1)));
                               }
                               changedListPresenter.show(items, REVISION, project);
                           }
                       }
                   }
               })
        .catchError(new Operation<PromiseError>() {
            @Override
            public void apply(PromiseError arg) throws OperationException {
                notificationManager.notify(locale.diffFailed(), FAIL, false);
            }
        });
=======
        pattern = path.replaceFirst(project.getPath(), "");
        pattern = (pattern.startsWith("/")) ? pattern.replaceFirst("/", "") : pattern;

        gitService.diff(appContext.getDevMachine(), project, Collections.singletonList(pattern), NAME_STATUS, false, 0, REVISION, false,
                        new AsyncRequestCallback<String>(new StringUnmarshaller()) {
                            @Override
                            protected void onSuccess(String result) {
                                if (result.isEmpty()) {
                                    dialogFactory.createMessageDialog(locale.compareMessageIdenticalContentTitle(),
                                                                      locale.compareMessageIdenticalContentText(), new ConfirmCallback() {
                                                @Override
                                                public void accepted() {
                                                    //Do nothing
                                                }
                                            }).show();
                                } else {
                                    String[] changedFiles = result.split("\n");
                                    if (changedFiles.length == 1) {
                                        comparePresenter.show(changedFiles[0].substring(2),
                                                              defineStatus(changedFiles[0].substring(0, 1)),
                                                              REVISION);
                                    } else {
                                        Map<String, Status> items = new HashMap<>();
                                        for (String item : changedFiles) {
                                            items.put(item.substring(2, item.length()), defineStatus(item.substring(0, 1)));
                                        }
                                        changedListPresenter.show(items, REVISION);
                                    }
                                }
                            }

                            @Override
                            protected void onFailure(Throwable exception) {
                                notificationManager.notify(locale.diffFailed(), FAIL, NOT_EMERGE_MODE);
                            }
                        });
    }

    private Selection<ResourceBasedNode<?>> getExplorerSelection() {
        final Selection<ResourceBasedNode<?>> selection = (Selection<ResourceBasedNode<?>>)projectExplorer.getSelection();
        if (selection == null || selection.isEmpty() || selection.getHeadElement() instanceof HasStorablePath) {
            return selection;
        } else {
            return null;
        }
>>>>>>> 8fbc4f16
    }
}<|MERGE_RESOLUTION|>--- conflicted
+++ resolved
@@ -85,7 +85,6 @@
 
         checkState(project != null, "Null project occurred");
 
-<<<<<<< HEAD
         service.diff(appContext.getDevMachine(), project.getLocation(), Collections.<String>emptyList(), NAME_STATUS, false, 0, REVISION, false)
                .then(new Operation<String>() {
                    @Override
@@ -117,55 +116,8 @@
         .catchError(new Operation<PromiseError>() {
             @Override
             public void apply(PromiseError arg) throws OperationException {
-                notificationManager.notify(locale.diffFailed(), FAIL, false);
+                notificationManager.notify(locale.diffFailed(), FAIL, NOT_EMERGE_MODE);
             }
         });
-=======
-        pattern = path.replaceFirst(project.getPath(), "");
-        pattern = (pattern.startsWith("/")) ? pattern.replaceFirst("/", "") : pattern;
-
-        gitService.diff(appContext.getDevMachine(), project, Collections.singletonList(pattern), NAME_STATUS, false, 0, REVISION, false,
-                        new AsyncRequestCallback<String>(new StringUnmarshaller()) {
-                            @Override
-                            protected void onSuccess(String result) {
-                                if (result.isEmpty()) {
-                                    dialogFactory.createMessageDialog(locale.compareMessageIdenticalContentTitle(),
-                                                                      locale.compareMessageIdenticalContentText(), new ConfirmCallback() {
-                                                @Override
-                                                public void accepted() {
-                                                    //Do nothing
-                                                }
-                                            }).show();
-                                } else {
-                                    String[] changedFiles = result.split("\n");
-                                    if (changedFiles.length == 1) {
-                                        comparePresenter.show(changedFiles[0].substring(2),
-                                                              defineStatus(changedFiles[0].substring(0, 1)),
-                                                              REVISION);
-                                    } else {
-                                        Map<String, Status> items = new HashMap<>();
-                                        for (String item : changedFiles) {
-                                            items.put(item.substring(2, item.length()), defineStatus(item.substring(0, 1)));
-                                        }
-                                        changedListPresenter.show(items, REVISION);
-                                    }
-                                }
-                            }
-
-                            @Override
-                            protected void onFailure(Throwable exception) {
-                                notificationManager.notify(locale.diffFailed(), FAIL, NOT_EMERGE_MODE);
-                            }
-                        });
-    }
-
-    private Selection<ResourceBasedNode<?>> getExplorerSelection() {
-        final Selection<ResourceBasedNode<?>> selection = (Selection<ResourceBasedNode<?>>)projectExplorer.getSelection();
-        if (selection == null || selection.isEmpty() || selection.getHeadElement() instanceof HasStorablePath) {
-            return selection;
-        } else {
-            return null;
-        }
->>>>>>> 8fbc4f16
     }
 }