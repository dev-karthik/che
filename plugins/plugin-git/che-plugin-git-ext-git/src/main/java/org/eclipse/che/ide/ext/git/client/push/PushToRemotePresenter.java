--- conflicted
+++ resolved
@@ -25,11 +25,8 @@
 import org.eclipse.che.ide.api.app.AppContext;
 import org.eclipse.che.ide.api.notification.NotificationManager;
 import org.eclipse.che.ide.api.notification.StatusNotification;
-<<<<<<< HEAD
 import org.eclipse.che.ide.api.resources.Project;
 import org.eclipse.che.ide.api.workspace.Workspace;
-=======
->>>>>>> 8fbc4f16
 import org.eclipse.che.ide.commons.exception.UnauthorizedException;
 import org.eclipse.che.ide.dto.DtoFactory;
 import org.eclipse.che.ide.ext.git.client.BranchFilterByRemote;
@@ -38,12 +35,6 @@
 import org.eclipse.che.ide.ext.git.client.outputconsole.GitOutputConsole;
 import org.eclipse.che.ide.ext.git.client.outputconsole.GitOutputConsoleFactory;
 import org.eclipse.che.ide.extension.machine.client.processes.ConsolesPanelPresenter;
-<<<<<<< HEAD
-=======
-import org.eclipse.che.ide.rest.AsyncRequestCallback;
-import org.eclipse.che.ide.rest.DtoUnmarshallerFactory;
-import org.eclipse.che.ide.rest.StringMapUnmarshaller;
->>>>>>> 8fbc4f16
 
 import javax.validation.constraints.NotNull;
 import java.util.Arrays;
@@ -119,7 +110,6 @@
      * If remote repositories are found, then get the list of branches (remote and local).
      */
     void updateRemotes() {
-<<<<<<< HEAD
         service.remoteList(appContext.getDevMachine(), project.getLocation(), null, true).then(new Operation<List<Remote>>() {
             @Override
             public void apply(List<Remote> remotes) throws OperationException {
@@ -135,34 +125,10 @@
                 GitOutputConsole console = gitOutputConsoleFactory.create(REMOTE_REPO_COMMAND_NAME);
                 console.printError(errorMessage);
                 consolesPanelPresenter.addCommandOutput(appContext.getDevMachine().getId(), console);
-                notificationManager.notify(constant.remoteListFailed(), FAIL, true);
+                notificationManager.notify(constant.remoteListFailed(), FAIL, FLOAT_MODE);
                 view.setEnablePushButton(false);
             }
         });
-=======
-        service.remoteList(appContext.getDevMachine(), project.getRootProject(), null, true,
-                           new AsyncRequestCallback<List<Remote>>(dtoUnmarshallerFactory.newListUnmarshaller(Remote.class)) {
-                               @Override
-                               protected void onSuccess(List<Remote> result) {
-                                   updateLocalBranches();
-                                   view.setRepositories(result);
-                                   view.setEnablePushButton(!result.isEmpty());
-                                   view.showDialog();
-                               }
-
-                               @Override
-                               protected void onFailure(Throwable exception) {
-                                   String errorMessage =
-                                           exception.getMessage() != null ? exception.getMessage() : constant.remoteListFailed();
-                                   GitOutputConsole console = gitOutputConsoleFactory.create(REMOTE_REPO_COMMAND_NAME);
-                                   console.printError(errorMessage);
-                                   consolesPanelPresenter.addCommandOutput(appContext.getDevMachine().getId(), console);
-                                   notificationManager.notify(constant.remoteListFailed(), FAIL, FLOAT_MODE, project.getRootProject());
-                                   view.setEnablePushButton(false);
-                               }
-                           }
-                          );
->>>>>>> 8fbc4f16
     }
 
     /**
@@ -193,11 +159,7 @@
                 GitOutputConsole console = gitOutputConsoleFactory.create(BRANCH_LIST_COMMAND_NAME);
                 console.printError(errorMessage);
                 consolesPanelPresenter.addCommandOutput(appContext.getDevMachine().getId(), console);
-<<<<<<< HEAD
-                notificationManager.notify(constant.localBranchesListFailed(), FAIL, true);
-=======
-                notificationManager.notify(constant.localBranchesListFailed(), FAIL, FLOAT_MODE, project.getRootProject());
->>>>>>> 8fbc4f16
+                notificationManager.notify(constant.localBranchesListFailed(), FAIL, FLOAT_MODE);
                 view.setEnablePushButton(false);
             }
         });
@@ -247,11 +209,7 @@
                         GitOutputConsole console = gitOutputConsoleFactory.create(CONFIG_COMMAND_NAME);
                         console.printError(constant.failedGettingConfig());
                         consolesPanelPresenter.addCommandOutput(appContext.getDevMachine().getId(), console);
-<<<<<<< HEAD
-                        notificationManager.notify(constant.failedGettingConfig(), FAIL, true);
-=======
-                        notificationManager.notify(constant.failedGettingConfig(), FAIL, FLOAT_MODE, project.getRootProject());
->>>>>>> 8fbc4f16
+                        notificationManager.notify(constant.failedGettingConfig(), FAIL, FLOAT_MODE);
                     }
                 });
             }
@@ -262,11 +220,7 @@
                 GitOutputConsole console = gitOutputConsoleFactory.create(BRANCH_LIST_COMMAND_NAME);
                 console.printError(errorMessage);
                 consolesPanelPresenter.addCommandOutput(appContext.getDevMachine().getId(), console);
-<<<<<<< HEAD
-                notificationManager.notify(constant.remoteBranchesListFailed(), FAIL, true);
-=======
-                notificationManager.notify(constant.remoteBranchesListFailed(), FAIL, FLOAT_MODE, project.getRootProject());
->>>>>>> 8fbc4f16
+                notificationManager.notify(constant.remoteBranchesListFailed(), FAIL, FLOAT_MODE);
                 view.setEnablePushButton(false);
             }
 
@@ -330,11 +284,7 @@
     @Override
     public void onPushClicked() {
         final StatusNotification notification =
-<<<<<<< HEAD
-                notificationManager.notify(constant.pushProcess(), PROGRESS, true);
-=======
-                notificationManager.notify(constant.pushProcess(), PROGRESS, FLOAT_MODE, project.getRootProject());
->>>>>>> 8fbc4f16
+                notificationManager.notify(constant.pushProcess(), PROGRESS, FLOAT_MODE);
 
         final String repository = view.getRepository();
         final GitOutputConsole console = gitOutputConsoleFactory.create(PUSH_COMMAND_NAME);
