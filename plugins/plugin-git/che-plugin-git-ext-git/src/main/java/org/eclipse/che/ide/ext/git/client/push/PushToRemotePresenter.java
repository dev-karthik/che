--- conflicted
+++ resolved
@@ -72,11 +72,7 @@
     private final AppContext              appContext;
     private final GitLocalizationConstant constant;
     private final NotificationManager     notificationManager;
-<<<<<<< HEAD
     private       Project                 project;
-=======
-    private       CurrentProject          project;
->>>>>>> eb55f0cd
 
     @Inject
     public PushToRemotePresenter(DtoFactory dtoFactory,
@@ -113,8 +109,7 @@
      * If remote repositories are found, then get the list of branches (remote and local).
      */
     void updateRemotes() {
-<<<<<<< HEAD
-        service.remoteList(workspace.getId(), project.getLocation(), null, true).then(new Operation<List<Remote>>() {
+        service.remoteList(appContext.getDevMachine(), project.getLocation(), null, true).then(new Operation<List<Remote>>() {
             @Override
             public void apply(List<Remote> remotes) throws OperationException {
                 updateLocalBranches();
@@ -133,30 +128,6 @@
                 view.setEnablePushButton(false);
             }
         });
-=======
-        service.remoteList(appContext.getDevMachine(), project.getRootProject(), null, true,
-                           new AsyncRequestCallback<List<Remote>>(dtoUnmarshallerFactory.newListUnmarshaller(Remote.class)) {
-                               @Override
-                               protected void onSuccess(List<Remote> result) {
-                                   updateLocalBranches();
-                                   view.setRepositories(result);
-                                   view.setEnablePushButton(!result.isEmpty());
-                                   view.showDialog();
-                               }
-
-                               @Override
-                               protected void onFailure(Throwable exception) {
-                                   String errorMessage =
-                                           exception.getMessage() != null ? exception.getMessage() : constant.remoteListFailed();
-                                   GitOutputConsole console = gitOutputConsoleFactory.create(REMOTE_REPO_COMMAND_NAME);
-                                   console.printError(errorMessage);
-                                   consolesPanelPresenter.addCommandOutput(appContext.getDevMachine().getId(), console);
-                                   notificationManager.notify(constant.remoteListFailed(), FAIL, true, project.getRootProject());
-                                   view.setEnablePushButton(false);
-                               }
-                           }
-                          );
->>>>>>> eb55f0cd
     }
 
     /**
@@ -186,13 +157,8 @@
                 String errorMessage = exception.getMessage() != null ? exception.getMessage() : constant.localBranchesListFailed();
                 GitOutputConsole console = gitOutputConsoleFactory.create(BRANCH_LIST_COMMAND_NAME);
                 console.printError(errorMessage);
-<<<<<<< HEAD
-                consolesPanelPresenter.addCommandOutput(appContext.getDevMachineId(), console);
+                consolesPanelPresenter.addCommandOutput(appContext.getDevMachine().getId(), console);
                 notificationManager.notify(constant.localBranchesListFailed(), FAIL, true);
-=======
-                consolesPanelPresenter.addCommandOutput(appContext.getDevMachine().getId(), console);
-                notificationManager.notify(constant.localBranchesListFailed(), FAIL, true, project.getRootProject());
->>>>>>> eb55f0cd
                 view.setEnablePushButton(false);
             }
         });
@@ -241,13 +207,8 @@
                     public void onFailure(Throwable caught) {
                         GitOutputConsole console = gitOutputConsoleFactory.create(CONFIG_COMMAND_NAME);
                         console.printError(constant.failedGettingConfig());
-<<<<<<< HEAD
-                        consolesPanelPresenter.addCommandOutput(appContext.getDevMachineId(), console);
+                        consolesPanelPresenter.addCommandOutput(appContext.getDevMachine().getId(), console);
                         notificationManager.notify(constant.failedGettingConfig(), FAIL, true);
-=======
-                        consolesPanelPresenter.addCommandOutput(appContext.getDevMachine().getId(), console);
-                        notificationManager.notify(constant.failedGettingConfig(), FAIL, true, project.getRootProject());
->>>>>>> eb55f0cd
                     }
                 });
             }
@@ -257,13 +218,8 @@
                 String errorMessage = exception.getMessage() != null ? exception.getMessage() : constant.remoteBranchesListFailed();
                 GitOutputConsole console = gitOutputConsoleFactory.create(BRANCH_LIST_COMMAND_NAME);
                 console.printError(errorMessage);
-<<<<<<< HEAD
-                consolesPanelPresenter.addCommandOutput(appContext.getDevMachineId(), console);
+                consolesPanelPresenter.addCommandOutput(appContext.getDevMachine().getId(), console);
                 notificationManager.notify(constant.remoteBranchesListFailed(), FAIL, true);
-=======
-                consolesPanelPresenter.addCommandOutput(appContext.getDevMachine().getId(), console);
-                notificationManager.notify(constant.remoteBranchesListFailed(), FAIL, true, project.getRootProject());
->>>>>>> eb55f0cd
                 view.setEnablePushButton(false);
             }
 
@@ -278,8 +234,7 @@
 
         final String configBranchRemote = "branch." + view.getLocalBranch() + ".remote";
         final String configUpstreamBranch = "branch." + view.getLocalBranch() + ".merge";
-<<<<<<< HEAD
-        service.config(workspace.getId(), project.getLocation(), Arrays.asList(configUpstreamBranch, configBranchRemote), false)
+        service.config(appContext.getDevMachine()), project.getLocation(), Arrays.asList(configUpstreamBranch, configBranchRemote), false)
                .then(new Operation<Map<String, String>>() {
                    @Override
                    public void apply(Map<String, String> configs) throws OperationException {
@@ -302,31 +257,6 @@
                 result.onFailure(error.getCause());
             }
         });
-=======
-        service.config(appContext.getDevMachine(), project.getRootProject(), Arrays.asList(configUpstreamBranch, configBranchRemote), false,
-                       new AsyncRequestCallback<Map<String, String>>(new StringMapUnmarshaller()) {
-                           @Override
-                           protected void onSuccess(Map<String, String> configs) {
-                               if (configs.containsKey(configBranchRemote) && configs.containsKey(configUpstreamBranch)) {
-                                   String displayName = configs.get(configBranchRemote) + "/" + configs.get(configUpstreamBranch);
-                                   Branch upstream = dtoFactory.createDto(Branch.class)
-                                                               .withActive(false)
-                                                               .withRemote(true)
-                                                               .withDisplayName(displayName)
-                                                               .withName("refs/remotes/" + displayName);
-
-                                   result.onSuccess(upstream);
-                               } else {
-                                   result.onSuccess(null);
-                               }
-                           }
-
-                           @Override
-                           protected void onFailure(Throwable exception) {
-                               result.onFailure(exception);
-                           }
-                       });
->>>>>>> eb55f0cd
     }
 
     /**
@@ -335,9 +265,8 @@
      * @param remoteMode
      *         is a remote mode
      */
-<<<<<<< HEAD
     void getBranchesForCurrentProject(@NotNull final String remoteMode, final AsyncCallback<List<Branch>> asyncResult) {
-        service.branchList(workspace.getId(), project.getLocation(), remoteMode).then(new Operation<List<Branch>>() {
+        service.branchList(appContext.getDevMachine(), project.getLocation(), remoteMode).then(new Operation<List<Branch>>() {
             @Override
             public void apply(List<Branch> branches) throws OperationException {
                 asyncResult.onSuccess(branches);
@@ -348,24 +277,6 @@
                 asyncResult.onFailure(error.getCause());
             }
         });
-=======
-    void getBranchesForCurrentProject(@NotNull final String remoteMode,
-                                      final AsyncCallback<List<Branch>> asyncResult) {
-        service.branchList(appContext.getDevMachine(), project.getRootProject(),
-                           remoteMode,
-                           new AsyncRequestCallback<List<Branch>>(dtoUnmarshallerFactory.newListUnmarshaller(Branch.class)) {
-                               @Override
-                               protected void onSuccess(List<Branch> result) {
-                                   asyncResult.onSuccess(result);
-                               }
-
-                               @Override
-                               protected void onFailure(Throwable exception) {
-                                   asyncResult.onFailure(exception);
-                               }
-                           }
-                          );
->>>>>>> eb55f0cd
     }
 
     /** {@inheritDoc} */
@@ -376,8 +287,7 @@
 
         final String repository = view.getRepository();
         final GitOutputConsole console = gitOutputConsoleFactory.create(PUSH_COMMAND_NAME);
-<<<<<<< HEAD
-        service.push(workspace.getId(), project.getLocation(), getRefs(), repository, false).then(new Operation<PushResponse>() {
+        service.push(appContext.getDevMachine(), project.getLocation(), getRefs(), repository, false).then(new Operation<PushResponse>() {
             @Override
             public void apply(PushResponse response) throws OperationException {
                 console.print(response.getCommandOutput());
@@ -396,28 +306,6 @@
                 consolesPanelPresenter.addCommandOutput(appContext.getDevMachineId(), console);
             }
         });
-=======
-        service.push(appContext.getDevMachine(), project.getRootProject(), getRefs(), repository, false,
-                     new AsyncRequestCallback<PushResponse>(dtoUnmarshallerFactory.newUnmarshaller(PushResponse.class)) {
-                         @Override
-                         protected void onSuccess(PushResponse result) {
-                             console.print(result.getCommandOutput());
-                             consolesPanelPresenter.addCommandOutput(appContext.getDevMachine().getId(), console);
-                             notification.setStatus(SUCCESS);
-                             if (result.getCommandOutput().contains("Everything up-to-date")) {
-                                 notification.setTitle(constant.pushUpToDate());
-                             } else {
-                                 notification.setTitle(constant.pushSuccess(repository));
-                             }
-                         }
-
-                         @Override
-                         protected void onFailure(Throwable exception) {
-                             handleError(exception, notification, console);
-                             consolesPanelPresenter.addCommandOutput(appContext.getDevMachine().getId(), console);
-                         }
-                     });
->>>>>>> eb55f0cd
         view.close();
     }
 
