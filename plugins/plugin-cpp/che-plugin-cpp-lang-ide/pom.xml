<?xml version="1.0" encoding="UTF-8"?>
<!--

    Copyright (c) 2012-2016 Codenvy, S.A.
    All rights reserved. This program and the accompanying materials
    are made available under the terms of the Eclipse Public License v1.0
    which accompanies this distribution, and is available at
    http://www.eclipse.org/legal/epl-v10.html

    Contributors:
      Codenvy, S.A. - initial API and implementation

-->
<project xmlns="http://maven.apache.org/POM/4.0.0" xmlns:xsi="http://www.w3.org/2001/XMLSchema-instance" xsi:schemaLocation="http://maven.apache.org/POM/4.0.0 http://maven.apache.org/maven-v4_0_0.xsd">
    <modelVersion>4.0.0</modelVersion>
    <parent>
        <artifactId>che-plugin-cpp-parent</artifactId>
        <groupId>org.eclipse.che.plugin</groupId>
        <version>4.3.0-RC1-SNAPSHOT</version>
    </parent>
    <artifactId>che-plugin-cpp-lang-ide</artifactId>
    <packaging>jar</packaging>
    <name>Che Plugin :: C/C++ :: IDE</name>
    <dependencies>
        <dependency>
            <groupId>com.google.gwt.inject</groupId>
            <artifactId>gin</artifactId>
        </dependency>
        <dependency>
            <groupId>com.google.inject</groupId>
            <artifactId>guice</artifactId>
        </dependency>
        <dependency>
            <groupId>javax.inject</groupId>
            <artifactId>javax.inject</artifactId>
        </dependency>
        <dependency>
            <groupId>javax.validation</groupId>
            <artifactId>validation-api</artifactId>
        </dependency>
        <dependency>
            <groupId>org.eclipse.che.core</groupId>
<<<<<<< HEAD
=======
            <artifactId>che-core-api-workspace-shared</artifactId>
        </dependency>
        <dependency>
            <groupId>org.eclipse.che.core</groupId>
            <artifactId>che-core-commons-annotations</artifactId>
        </dependency>
        <dependency>
            <groupId>org.eclipse.che.core</groupId>
>>>>>>> 8fbc4f16
            <artifactId>che-core-ide-api</artifactId>
        </dependency>
        <dependency>
            <groupId>org.eclipse.che.core</groupId>
            <artifactId>che-core-ide-app</artifactId>
        </dependency>
        <dependency>
            <groupId>org.eclipse.che.core</groupId>
            <artifactId>che-core-ide-jseditor</artifactId>
        </dependency>
        <dependency>
            <groupId>org.eclipse.che.core</groupId>
            <artifactId>che-core-ide-ui</artifactId>
        </dependency>
        <dependency>
            <groupId>org.eclipse.che.plugin</groupId>
            <artifactId>che-plugin-cpp-lang-shared</artifactId>
        </dependency>
        <dependency>
            <groupId>org.vectomatic</groupId>
            <artifactId>lib-gwt-svg</artifactId>
        </dependency>
        <dependency>
            <groupId>com.google.gwt</groupId>
            <artifactId>gwt-user</artifactId>
            <scope>provided</scope>
        </dependency>
    </dependencies>
    <build>
        <resources>
            <resource>
                <directory>src/main/java</directory>
            </resource>
            <resource>
                <directory>src/main/resources</directory>
            </resource>
        </resources>
    </build>
</project><|MERGE_RESOLUTION|>--- conflicted
+++ resolved
@@ -40,8 +40,6 @@
         </dependency>
         <dependency>
             <groupId>org.eclipse.che.core</groupId>
-<<<<<<< HEAD
-=======
             <artifactId>che-core-api-workspace-shared</artifactId>
         </dependency>
         <dependency>
@@ -50,7 +48,6 @@
         </dependency>
         <dependency>
             <groupId>org.eclipse.che.core</groupId>
->>>>>>> 8fbc4f16
             <artifactId>che-core-ide-api</artifactId>
         </dependency>
         <dependency>
